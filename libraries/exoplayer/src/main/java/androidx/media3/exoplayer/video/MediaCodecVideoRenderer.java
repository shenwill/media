--- conflicted
+++ resolved
@@ -164,11 +164,8 @@
   private long totalVideoFrameProcessingOffsetUs;
   private int videoFrameProcessingOffsetCount;
   private long lastFrameReleaseTimeNs;
-<<<<<<< HEAD
   private long videoDelayUs = 0;
 
-=======
->>>>>>> 324e1bee
   private VideoSize decodedVideoSize;
   @Nullable private VideoSize reportedVideoSize;
   private boolean hasEffects;
@@ -940,6 +937,7 @@
   @CallSuper
   @Override
   public void render(long positionUs, long elapsedRealtimeUs) throws ExoPlaybackException {
+    positionUs = positionUs + videoDelayUs;
     super.render(positionUs, elapsedRealtimeUs);
     if (videoSink != null) {
       try {
@@ -1308,6 +1306,7 @@
       Format format)
       throws ExoPlaybackException {
     checkNotNull(codec); // Can not render video without codec
+    positionUs = positionUs + videoDelayUs;
 
     long outputStreamOffsetUs = getOutputStreamOffsetUs();
     long presentationTimeUs = bufferPresentationTimeUs - outputStreamOffsetUs;
@@ -1423,59 +1422,6 @@
       // Too soon.
       return false;
     }
-<<<<<<< HEAD
-    boolean isStarted = getState() == STATE_STARTED;
-    switch (firstFrameState) {
-      case C.FIRST_FRAME_NOT_RENDERED_ONLY_ALLOWED_IF_STARTED:
-        return isStarted;
-      case C.FIRST_FRAME_NOT_RENDERED:
-        return true;
-      case C.FIRST_FRAME_NOT_RENDERED_AFTER_STREAM_CHANGE:
-        return positionUs >= getOutputStreamStartPositionUs();
-      case C.FIRST_FRAME_RENDERED:
-        long elapsedSinceLastRenderUs = msToUs(getClock().elapsedRealtime()) - lastRenderRealtimeUs;
-        return isStarted && shouldForceRenderOutputBuffer(earlyUs, elapsedSinceLastRenderUs);
-      default:
-        throw new IllegalStateException();
-    }
-  }
-
-  /**
-   * Calculates the time interval between the current player position and the buffer presentation
-   * time.
-   *
-   * @param positionUs The current media time in microseconds, measured at the start of the current
-   *     iteration of the rendering loop.
-   * @param elapsedRealtimeUs {@link SystemClock#elapsedRealtime()} in microseconds, measured at the
-   *     start of the current iteration of the rendering loop.
-   * @param elapsedRealtimeNowUs {@link SystemClock#elapsedRealtime()} in microseconds, measured
-   *     before calling this method.
-   * @param bufferPresentationTimeUs The presentation time of the output buffer in microseconds,
-   *     with {@linkplain #getOutputStreamOffsetUs() stream offset added}.
-   * @param isStarted Whether the playback is in {@link #STATE_STARTED}.
-   * @return The calculated early time, in microseconds.
-   */
-  private long calculateEarlyTimeUs(
-      long positionUs,
-      long elapsedRealtimeUs,
-      long elapsedRealtimeNowUs,
-      long bufferPresentationTimeUs,
-      boolean isStarted) {
-    // Note: Use of double rather than float is intentional for accuracy in the calculations below.
-    double playbackSpeed = getPlaybackSpeed();
-
-    // Calculate how early we are. In other words, the realtime duration that needs to elapse whilst
-    // the renderer is started before the frame should be rendered. A negative value means that
-    // we're already late.
-    long earlyUs = (long) ((bufferPresentationTimeUs - positionUs + videoDelayUs) / playbackSpeed);
-    if (isStarted) {
-      // Account for the elapsed time since the start of this iteration of the rendering loop.
-      earlyUs -= elapsedRealtimeNowUs - elapsedRealtimeUs;
-    }
-
-    return earlyUs;
-=======
->>>>>>> 324e1bee
   }
 
   private void notifyFrameMetadataListener(
