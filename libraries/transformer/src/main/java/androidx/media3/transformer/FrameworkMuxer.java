--- conflicted
+++ resolved
@@ -17,20 +17,19 @@
 
 import static androidx.media3.common.util.Assertions.checkNotNull;
 import static androidx.media3.common.util.Assertions.checkState;
+import static androidx.media3.common.util.CodecSpecificDataUtil.getCodecProfileAndLevel;
 import static androidx.media3.common.util.Util.SDK_INT;
 import static androidx.media3.common.util.Util.castNonNull;
+import static java.lang.Integer.max;
 
 import android.annotation.SuppressLint;
 import android.media.MediaCodec.BufferInfo;
 import android.media.MediaCodecInfo;
 import android.media.MediaFormat;
 import android.media.MediaMuxer;
-<<<<<<< HEAD
+import android.util.Pair;
 import android.util.SparseArray;
-=======
-import androidx.annotation.Nullable;
 import androidx.annotation.RequiresApi;
->>>>>>> 62e1383a
 import androidx.media3.common.C;
 import androidx.media3.common.Format;
 import androidx.media3.common.Metadata;
@@ -137,7 +136,7 @@
       mediaFormat = MediaFormat.createVideoFormat(sampleMimeType, format.width, format.height);
       MediaFormatUtil.maybeSetColorInfo(mediaFormat, format.colorInfo);
       if (sampleMimeType.equals(MimeTypes.VIDEO_DOLBY_VISION) && SDK_INT >= 33) {
-        mediaFormat.setInteger(MediaFormat.KEY_PROFILE, getDvProfile(format));
+        mediaFormat.setInteger(MediaFormat.KEY_PROFILE, getDvProfile());
         mediaFormat.setInteger(MediaFormat.KEY_LEVEL, getDvLevel(format));
       }
       try {
@@ -323,20 +322,17 @@
     }
     return supportedMimeTypes.build();
   }
-<<<<<<< HEAD
-=======
 
   /**
-   * Get Dolby Vision profile
+   * Get Dolby Vision profile.
    *
    * <p>Refer to <a
-   * href="https://professionalsupport.dolby.com/s/article/What-is-Dolby-Vision-Profile">What
-   * are Dolby Vision profiles and levels</a>.
+   * href="https://professionalsupport.dolby.com/s/article/What-is-Dolby-Vision-Profile">Dolby
+   * Vision profiles and levels.</a>.
    */
   @RequiresApi(33)
-  private static int getDvProfile(Format format) {
-    // Currently, only profile 8 is supported for encoding
-    // TODO: set profile ID based on format.
+  private static int getDvProfile() {
+    // Currently, only profile 8 is supported.
     return MediaCodecInfo.CodecProfileLevel.DolbyVisionProfileDvheSt;
   }
 
@@ -344,56 +340,52 @@
    * Get Dolby Vision level
    *
    * <p>Refer to <a
-   * href="https://professionalsupport.dolby.com/s/article/What-is-Dolby-Vision-Profile">What
-   * are Dolby Vision profiles and levels</a>.
+   * href="https://professionalsupport.dolby.com/s/article/What-is-Dolby-Vision-Profile">What are
+   * Dolby Vision profiles and levels</a>.
    */
   @RequiresApi(33)
   private static int getDvLevel(Format format) {
+    if (format.codecs != null) {
+      Pair<Integer, Integer> profileAndLevel = getCodecProfileAndLevel(format);
+      return checkNotNull(profileAndLevel).second;
+    }
+    int maxWidthHeight = max(format.width, format.height);
+    checkState(maxWidthHeight <= 7680);
+    float pps = format.width * format.height * format.frameRate;
+
     int level = -1;
-    int maxWidthHeight = Math.max(format.width, format.height);
-    float pps = format.width * format.height * format.frameRate;
-
-    if (maxWidthHeight <= 1280) {
-      if (pps <= 22118400) {
-        level = MediaCodecInfo.CodecProfileLevel.DolbyVisionLevelHd24;  // Level 01
-      } else { // pps <= 27648000
-        level = MediaCodecInfo.CodecProfileLevel.DolbyVisionLevelHd30;  // Level 02
-      }
-    } else if (maxWidthHeight <= 1920 && pps <= 49766400) {
-      level = MediaCodecInfo.CodecProfileLevel.DolbyVisionLevelFhd24;  // Level 03
-    } else if (maxWidthHeight <= 2560 && pps <= 62208000) {
-      level = MediaCodecInfo.CodecProfileLevel.DolbyVisionLevelFhd30;  // Level 04
-    } else if (maxWidthHeight <= 3840) {
-      if (pps <= 124416000) {
-        level = MediaCodecInfo.CodecProfileLevel.DolbyVisionLevelFhd60;  // Level 05
-      } else if (pps <= 199065600) {
-        level = MediaCodecInfo.CodecProfileLevel.DolbyVisionLevelUhd24;  // Level 06
-      } else if (pps <= 248832000) {
-        level = MediaCodecInfo.CodecProfileLevel.DolbyVisionLevelUhd30;  // Level 07
-      } else if (pps <= 398131200) {
-        level = MediaCodecInfo.CodecProfileLevel.DolbyVisionLevelUhd48;  // Level 08
-      } else if (pps <= 497664000) {
-        level = MediaCodecInfo.CodecProfileLevel.DolbyVisionLevelUhd60;  // Level 09
-      } else { // pps <= 995328000
-        level = MediaCodecInfo.CodecProfileLevel.DolbyVisionLevelUhd120;  // Level 10
-      }
-    } else if (maxWidthHeight <= 7680) {
-      if (pps <= 995328000) {
-        level = MediaCodecInfo.CodecProfileLevel.DolbyVisionLevel8k30;  // Level 11
-      } else { // pps <= 1990656000
-        level = MediaCodecInfo.CodecProfileLevel.DolbyVisionLevel8k60;  // Level 12
+    if (maxWidthHeight <= 1_280) {
+      if (pps <= 22_118_400) {
+        level = MediaCodecInfo.CodecProfileLevel.DolbyVisionLevelHd24; // Level 01
+      } else { // pps <= 27_648_000
+        level = MediaCodecInfo.CodecProfileLevel.DolbyVisionLevelHd30; // Level 02
+      }
+    } else if (maxWidthHeight <= 1_920 && pps <= 49_766_400) {
+      level = MediaCodecInfo.CodecProfileLevel.DolbyVisionLevelFhd24; // Level 03
+    } else if (maxWidthHeight <= 2_560 && pps <= 62_208_000) {
+      level = MediaCodecInfo.CodecProfileLevel.DolbyVisionLevelFhd30; // Level 04
+    } else if (maxWidthHeight <= 3_840) {
+      if (pps <= 124_416_000) {
+        level = MediaCodecInfo.CodecProfileLevel.DolbyVisionLevelFhd60; // Level 05
+      } else if (pps <= 199_065_600) {
+        level = MediaCodecInfo.CodecProfileLevel.DolbyVisionLevelUhd24; // Level 06
+      } else if (pps <= 248_832_000) {
+        level = MediaCodecInfo.CodecProfileLevel.DolbyVisionLevelUhd30; // Level 07
+      } else if (pps <= 398_131_200) {
+        level = MediaCodecInfo.CodecProfileLevel.DolbyVisionLevelUhd48; // Level 08
+      } else if (pps <= 497_664_000) {
+        level = MediaCodecInfo.CodecProfileLevel.DolbyVisionLevelUhd60; // Level 09
+      } else { // pps <= 995_328_000
+        level = MediaCodecInfo.CodecProfileLevel.DolbyVisionLevelUhd120; // Level 10
+      }
+    } else if (maxWidthHeight <= 7_680) {
+      if (pps <= 995_328_000) {
+        level = MediaCodecInfo.CodecProfileLevel.DolbyVisionLevel8k30; // Level 11
+      } else { // pps <= 1_990_656_000
+        level = MediaCodecInfo.CodecProfileLevel.DolbyVisionLevel8k60; // Level 12
       }
     }
 
     return level;
   }
-
-  private static class TrackTokenImpl implements TrackToken {
-    public final int trackIndex;
-
-    public TrackTokenImpl(int trackIndex) {
-      this.trackIndex = trackIndex;
-    }
-  }
->>>>>>> 62e1383a
 }