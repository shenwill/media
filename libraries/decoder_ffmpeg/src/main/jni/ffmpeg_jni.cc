--- conflicted
+++ resolved
@@ -83,14 +83,12 @@
 static const int AUDIO_DECODER_ERROR_INVALID_DATA = -1;
 static const int AUDIO_DECODER_ERROR_OTHER = -2;
 
-<<<<<<< HEAD
 static const int VIDEO_DECODER_SUCCESS = 0;
 static const int VIDEO_DECODER_ERROR_INVALID_DATA = -1;
 static const int VIDEO_DECODER_ERROR_OTHER = -2;
 static const int VIDEO_DECODER_ERROR_READ_FRAME = -3;
-=======
+
 static jmethodID growOutputBufferMethod;
->>>>>>> 324e1bee
 
 /**
  * Returns the AVCodec with the specified name, or NULL if it is not available.
@@ -102,14 +100,10 @@
  * provided extraData as initialization data for the decoder if it is non-NULL.
  * Returns the created context.
  */
-<<<<<<< HEAD
-AVCodecContext *createContext(JNIEnv *env, AVCodec *codec, jbyteArray extraData,
-                              jboolean outputFloat, jint rawSampleRate,
-                              jint rawBitsPerSample, jint rawChannelCount);
-=======
 AVCodecContext *createContext(JNIEnv *env, const AVCodec *codec,
                               jbyteArray extraData, jboolean outputFloat,
-                              jint rawSampleRate, jint rawChannelCount);
+                              jint rawSampleRate, jint rawBitsPerSample,
+                              jint rawChannelCount);
 
 struct GrowOutputBufferCallback {
   uint8_t *operator()(int requiredSize) const;
@@ -118,7 +112,6 @@
   jobject thiz;
   jobject decoderOutputBuffer;
 };
->>>>>>> 324e1bee
 
 /**
  * Decodes the packet into the output buffer, returning the number of bytes
@@ -181,14 +174,9 @@
 
 AUDIO_DECODER_FUNC(jlong, ffmpegInitialize, jstring codecName,
                    jbyteArray extraData, jboolean outputFloat,
-<<<<<<< HEAD
                    jint rawSampleRate, jint rawBitsPerSample,
                    jint rawChannelCount) {
-  AVCodec *codec = getCodecByName(env, codecName);
-=======
-                   jint rawSampleRate, jint rawChannelCount) {
   const AVCodec *codec = getCodecByName(env, codecName);
->>>>>>> 324e1bee
   if (!codec) {
     LOGE("Codec not found.");
     return 0L;
@@ -271,11 +259,7 @@
     // Release and recreate the context if the codec is TrueHD.
     // TODO: Figure out why flushing doesn't work for this codec.
     releaseContext(context);
-<<<<<<< HEAD
-    AVCodec *codec = const_cast<AVCodec *>(avcodec_find_decoder(codecId));
-=======
     const AVCodec *codec = avcodec_find_decoder(codecId);
->>>>>>> 324e1bee
     if (!codec) {
       LOGE("Unexpected error finding codec %d.", codecId);
       return 0L;
@@ -303,24 +287,15 @@
     return NULL;
   }
   const char *codecNameChars = env->GetStringUTFChars(codecName, NULL);
-<<<<<<< HEAD
-  AVCodec *codec = const_cast<AVCodec *>(avcodec_find_decoder_by_name(codecNameChars));
-=======
   const AVCodec *codec = avcodec_find_decoder_by_name(codecNameChars);
->>>>>>> 324e1bee
   env->ReleaseStringUTFChars(codecName, codecNameChars);
   return codec;
 }
 
-<<<<<<< HEAD
-AVCodecContext *createContext(JNIEnv *env, AVCodec *codec, jbyteArray extraData,
-                              jboolean outputFloat, jint rawSampleRate,
-                              jint rawBitsPerSample, jint rawChannelCount) {
-=======
 AVCodecContext *createContext(JNIEnv *env, const AVCodec *codec,
                               jbyteArray extraData, jboolean outputFloat,
-                              jint rawSampleRate, jint rawChannelCount) {
->>>>>>> 324e1bee
+                              jint rawSampleRate, jint rawBitsPerSample,
+                              jint rawChannelCount) {
   AVCodecContext *context = avcodec_alloc_context3(codec);
   if (!context) {
     LOGE("Failed to allocate context.");
@@ -546,7 +521,7 @@
 constexpr int AlignTo16(int value) { return (value + 15) & (~15); }
 
 JniContext *createVideoContext(JNIEnv *env,
-                               AVCodec *codec,
+                               const AVCodec *codec,
                                jbyteArray extraData,
                                jint threads) {
   JniContext *jniContext = new(std::nothrow)JniContext();
@@ -599,7 +574,7 @@
 }
 
 VIDEO_DECODER_FUNC(jlong, ffmpegInitialize, jstring codecName, jbyteArray extraData, jint threads) {
-AVCodec *codec = getCodecByName(env, codecName);
+const AVCodec *codec = getCodecByName(env, codecName);
 if (!codec) {
 LOGE("Codec not found.");
 return 0L;
