/*
 * Copyright (C) 2016 The Android Open Source Project
 *
 * Licensed under the Apache License, Version 2.0 (the "License");
 * you may not use this file except in compliance with the License.
 * You may obtain a copy of the License at
 *
 *      http://www.apache.org/licenses/LICENSE-2.0
 *
 * Unless required by applicable law or agreed to in writing, software
 * distributed under the License is distributed on an "AS IS" BASIS,
 * WITHOUT WARRANTIES OR CONDITIONS OF ANY KIND, either express or implied.
 * See the License for the specific language governing permissions and
 * limitations under the License.
 */
package androidx.media3.common;

import android.text.TextUtils;
import androidx.annotation.Nullable;
import androidx.annotation.VisibleForTesting;
import androidx.media3.common.util.Assertions;
import androidx.media3.common.util.UnstableApi;
import androidx.media3.common.util.Util;
import com.google.common.base.Ascii;
import java.util.ArrayList;
import java.util.regex.Matcher;
import java.util.regex.Pattern;
import org.checkerframework.checker.nullness.qual.PolyNull;
import org.checkerframework.dataflow.qual.Pure;

/** Defines common MIME types and helper methods. */
public final class MimeTypes {

  @UnstableApi public static final String BASE_TYPE_VIDEO = "video";
  @UnstableApi public static final String BASE_TYPE_AUDIO = "audio";
  @UnstableApi public static final String BASE_TYPE_TEXT = "text";
  @UnstableApi public static final String BASE_TYPE_IMAGE = "image";
  @UnstableApi public static final String BASE_TYPE_APPLICATION = "application";

  // video/ MIME types

  public static final String VIDEO_MP4 = BASE_TYPE_VIDEO + "/mp4";
  @UnstableApi public static final String VIDEO_MATROSKA = BASE_TYPE_VIDEO + "/x-matroska";
  public static final String VIDEO_WEBM = BASE_TYPE_VIDEO + "/webm";
  public static final String VIDEO_H263 = BASE_TYPE_VIDEO + "/3gpp";
  public static final String VIDEO_H264 = BASE_TYPE_VIDEO + "/avc";
  public static final String VIDEO_H265 = BASE_TYPE_VIDEO + "/hevc";
  @UnstableApi public static final String VIDEO_VP8 = BASE_TYPE_VIDEO + "/x-vnd.on2.vp8";
  @UnstableApi public static final String VIDEO_VP9 = BASE_TYPE_VIDEO + "/x-vnd.on2.vp9";
  public static final String VIDEO_AV1 = BASE_TYPE_VIDEO + "/av01";
  public static final String VIDEO_MP2T = BASE_TYPE_VIDEO + "/mp2t";
  public static final String VIDEO_MP4V = BASE_TYPE_VIDEO + "/mp4v-es";
  public static final String VIDEO_MPEG = BASE_TYPE_VIDEO + "/mpeg";
  public static final String VIDEO_PS = BASE_TYPE_VIDEO + "/mp2p";
  public static final String VIDEO_MPEG2 = BASE_TYPE_VIDEO + "/mpeg2";
  public static final String VIDEO_VC1 = BASE_TYPE_VIDEO + "/wvc1";
  public static final String VIDEO_DIVX = BASE_TYPE_VIDEO + "/divx";
  @UnstableApi public static final String VIDEO_FLV = BASE_TYPE_VIDEO + "/x-flv";
  public static final String VIDEO_DOLBY_VISION = BASE_TYPE_VIDEO + "/dolby-vision";
  public static final String VIDEO_OGG = BASE_TYPE_VIDEO + "/ogg";
  public static final String VIDEO_AVI = BASE_TYPE_VIDEO + "/x-msvideo";
  public static final String VIDEO_MJPEG = BASE_TYPE_VIDEO + "/mjpeg";
  public static final String VIDEO_MP42 = BASE_TYPE_VIDEO + "/mp42";
  public static final String VIDEO_MP43 = BASE_TYPE_VIDEO + "/mp43";
  @UnstableApi public static final String VIDEO_RAW = BASE_TYPE_VIDEO + "/raw";
  @UnstableApi public static final String VIDEO_UNKNOWN = BASE_TYPE_VIDEO + "/x-unknown";

  // audio/ MIME types

  public static final String AUDIO_MP4 = BASE_TYPE_AUDIO + "/mp4";
  public static final String AUDIO_AAC = BASE_TYPE_AUDIO + "/mp4a-latm";
  @UnstableApi public static final String AUDIO_MATROSKA = BASE_TYPE_AUDIO + "/x-matroska";
  public static final String AUDIO_WEBM = BASE_TYPE_AUDIO + "/webm";
  public static final String AUDIO_MPEG = BASE_TYPE_AUDIO + "/mpeg";
  public static final String AUDIO_MPEG_L1 = BASE_TYPE_AUDIO + "/mpeg-L1";
  public static final String AUDIO_MPEG_L2 = BASE_TYPE_AUDIO + "/mpeg-L2";
  public static final String AUDIO_MPEGH_MHA1 = BASE_TYPE_AUDIO + "/mha1";
  public static final String AUDIO_MPEGH_MHM1 = BASE_TYPE_AUDIO + "/mhm1";
  public static final String AUDIO_RAW = BASE_TYPE_AUDIO + "/raw";
  public static final String AUDIO_ALAW = BASE_TYPE_AUDIO + "/g711-alaw";
  public static final String AUDIO_MLAW = BASE_TYPE_AUDIO + "/g711-mlaw";
  public static final String AUDIO_AC3 = BASE_TYPE_AUDIO + "/ac3";
  public static final String AUDIO_E_AC3 = BASE_TYPE_AUDIO + "/eac3";
  public static final String AUDIO_E_AC3_JOC = BASE_TYPE_AUDIO + "/eac3-joc";
  public static final String AUDIO_AC4 = BASE_TYPE_AUDIO + "/ac4";
  public static final String AUDIO_TRUEHD = BASE_TYPE_AUDIO + "/true-hd";
  public static final String AUDIO_DTS = BASE_TYPE_AUDIO + "/vnd.dts";
  public static final String AUDIO_DTS_HD = BASE_TYPE_AUDIO + "/vnd.dts.hd";
  public static final String AUDIO_DTS_EXPRESS = BASE_TYPE_AUDIO + "/vnd.dts.hd;profile=lbr";
  @UnstableApi public static final String AUDIO_DTS_X = BASE_TYPE_AUDIO + "/vnd.dts.uhd;profile=p2";
  public static final String AUDIO_VORBIS = BASE_TYPE_AUDIO + "/vorbis";
  public static final String AUDIO_OPUS = BASE_TYPE_AUDIO + "/opus";
  public static final String AUDIO_AMR = BASE_TYPE_AUDIO + "/amr";
  public static final String AUDIO_AMR_NB = BASE_TYPE_AUDIO + "/3gpp";
  public static final String AUDIO_AMR_WB = BASE_TYPE_AUDIO + "/amr-wb";
  public static final String AUDIO_APE = BASE_TYPE_AUDIO + "/ape";
  public static final String AUDIO_FLAC = BASE_TYPE_AUDIO + "/flac";
  public static final String AUDIO_ALAC = BASE_TYPE_AUDIO + "/alac";
  public static final String AUDIO_MSGSM = BASE_TYPE_AUDIO + "/gsm";
  public static final String AUDIO_OGG = BASE_TYPE_AUDIO + "/ogg";
  public static final String AUDIO_WAV = BASE_TYPE_AUDIO + "/wav";
  public static final String AUDIO_MIDI = BASE_TYPE_AUDIO + "/midi";

  @UnstableApi
  public static final String AUDIO_EXOPLAYER_MIDI = BASE_TYPE_AUDIO + "/x-exoplayer-midi";

  @UnstableApi public static final String AUDIO_UNKNOWN = BASE_TYPE_AUDIO + "/x-unknown";

  // text/ MIME types

  public static final String TEXT_VTT = BASE_TYPE_TEXT + "/vtt";
  public static final String TEXT_SSA = BASE_TYPE_TEXT + "/x-ssa";
  @UnstableApi public static final String TEXT_UNKNOWN = BASE_TYPE_TEXT + "/x-unknown";

  // application/ MIME types

  public static final String APPLICATION_MP4 = BASE_TYPE_APPLICATION + "/mp4";
  public static final String APPLICATION_WEBM = BASE_TYPE_APPLICATION + "/webm";

  public static final String APPLICATION_MATROSKA = BASE_TYPE_APPLICATION + "/x-matroska";

  public static final String APPLICATION_MPD = BASE_TYPE_APPLICATION + "/dash+xml";
  public static final String APPLICATION_M3U8 = BASE_TYPE_APPLICATION + "/x-mpegURL";
  public static final String APPLICATION_SS = BASE_TYPE_APPLICATION + "/vnd.ms-sstr+xml";
  public static final String APPLICATION_ID3 = BASE_TYPE_APPLICATION + "/id3";
  public static final String APPLICATION_CEA608 = BASE_TYPE_APPLICATION + "/cea-608";
  public static final String APPLICATION_CEA708 = BASE_TYPE_APPLICATION + "/cea-708";
  public static final String APPLICATION_SUBRIP = BASE_TYPE_APPLICATION + "/x-subrip";
  public static final String APPLICATION_TTML = BASE_TYPE_APPLICATION + "/ttml+xml";
  public static final String APPLICATION_TX3G = BASE_TYPE_APPLICATION + "/x-quicktime-tx3g";
  public static final String APPLICATION_MP4VTT = BASE_TYPE_APPLICATION + "/x-mp4-vtt";
  public static final String APPLICATION_MP4CEA608 = BASE_TYPE_APPLICATION + "/x-mp4-cea-608";

  /**
   * @deprecated RawCC is a Google-internal subtitle format that isn't supported by this version of
   *     Media3. There is no replacement for this value.
   */
  @Deprecated public static final String APPLICATION_RAWCC = BASE_TYPE_APPLICATION + "/x-rawcc";

  public static final String APPLICATION_VOBSUB = BASE_TYPE_APPLICATION + "/vobsub";
  public static final String APPLICATION_PGS = BASE_TYPE_APPLICATION + "/pgs";
  @UnstableApi public static final String APPLICATION_SCTE35 = BASE_TYPE_APPLICATION + "/x-scte35";

  @UnstableApi
  public static final String APPLICATION_CAMERA_MOTION = BASE_TYPE_APPLICATION + "/x-camera-motion";

  @UnstableApi public static final String APPLICATION_EMSG = BASE_TYPE_APPLICATION + "/x-emsg";
  public static final String APPLICATION_DVBSUBS = BASE_TYPE_APPLICATION + "/dvbsubs";
  @UnstableApi public static final String APPLICATION_EXIF = BASE_TYPE_APPLICATION + "/x-exif";
  @UnstableApi public static final String APPLICATION_ICY = BASE_TYPE_APPLICATION + "/x-icy";
  public static final String APPLICATION_AIT = BASE_TYPE_APPLICATION + "/vnd.dvb.ait";
  public static final String APPLICATION_RTSP = BASE_TYPE_APPLICATION + "/x-rtsp";

  @UnstableApi
  public static final String APPLICATION_MEDIA3_CUES = BASE_TYPE_APPLICATION + "/x-media3-cues";

  /** MIME type for an image URI loaded from an external image management framework. */
  @UnstableApi
  public static final String APPLICATION_EXTERNALLY_LOADED_IMAGE =
      BASE_TYPE_APPLICATION + "/x-image-uri";

  // image/ MIME types

  public static final String IMAGE_JPEG = BASE_TYPE_IMAGE + "/jpeg";
  @UnstableApi public static final String IMAGE_PNG = BASE_TYPE_IMAGE + "/png";
  @UnstableApi public static final String IMAGE_HEIF = BASE_TYPE_IMAGE + "/heif";
  @UnstableApi public static final String IMAGE_BMP = BASE_TYPE_IMAGE + "/bmp";
  @UnstableApi public static final String IMAGE_WEBP = BASE_TYPE_IMAGE + "/webp";

  /**
   * A non-standard codec string for E-AC3-JOC. Use of this constant allows for disambiguation
   * between regular E-AC3 ("ec-3") and E-AC3-JOC ("ec+3") streams from the codec string alone. The
   * standard is to use "ec-3" for both, as per the <a href="https://mp4ra.org/#/codecs">MP4RA
   * registered codec types</a>.
   */
  @UnstableApi public static final String CODEC_E_AC3_JOC = "ec+3";

  private static final ArrayList<CustomMimeType> customMimeTypes = new ArrayList<>();

  private static final Pattern MP4A_RFC_6381_CODEC_PATTERN =
      Pattern.compile("^mp4a\\.([a-zA-Z0-9]{2})(?:\\.([0-9]{1,2}))?$");

  /**
   * Registers a custom MIME type. Most applications do not need to call this method, as handling of
   * standard MIME types is built in. These built-in MIME types take precedence over any registered
   * via this method. If this method is used, it must be called before creating any player(s).
   *
   * @param mimeType The custom MIME type to register.
   * @param codecPrefix The RFC 6381 codec string prefix associated with the MIME type.
   * @param trackType The {@link C.TrackType track type} associated with the MIME type. This value
   *     is ignored if the top-level type of {@code mimeType} is audio, video or text.
   */
  @UnstableApi
  public static void registerCustomMimeType(
      String mimeType, String codecPrefix, @C.TrackType int trackType) {
    CustomMimeType customMimeType = new CustomMimeType(mimeType, codecPrefix, trackType);
    int customMimeTypeCount = customMimeTypes.size();
    for (int i = 0; i < customMimeTypeCount; i++) {
      if (mimeType.equals(customMimeTypes.get(i).mimeType)) {
        customMimeTypes.remove(i);
        break;
      }
    }
    customMimeTypes.add(customMimeType);
  }

  /** Returns whether the given string is an audio MIME type. */
  @UnstableApi
  public static boolean isAudio(@Nullable String mimeType) {
    return BASE_TYPE_AUDIO.equals(getTopLevelType(mimeType));
  }

  /** Returns whether the given string is a video MIME type. */
  @UnstableApi
  public static boolean isVideo(@Nullable String mimeType) {
    return BASE_TYPE_VIDEO.equals(getTopLevelType(mimeType));
  }

  /**
   * Returns whether the given string is a text MIME type, including known text types that use
   * &quot;application&quot; as their base type.
   */
  @UnstableApi
  @Pure
  public static boolean isText(@Nullable String mimeType) {
    return BASE_TYPE_TEXT.equals(getTopLevelType(mimeType))
        || APPLICATION_MEDIA3_CUES.equals(mimeType)
        || APPLICATION_CEA608.equals(mimeType)
        || APPLICATION_CEA708.equals(mimeType)
        || APPLICATION_MP4CEA608.equals(mimeType)
        || APPLICATION_SUBRIP.equals(mimeType)
        || APPLICATION_TTML.equals(mimeType)
        || APPLICATION_TX3G.equals(mimeType)
        || APPLICATION_MP4VTT.equals(mimeType)
        || APPLICATION_RAWCC.equals(mimeType)
        || APPLICATION_VOBSUB.equals(mimeType)
        || APPLICATION_PGS.equals(mimeType)
        || APPLICATION_DVBSUBS.equals(mimeType);
  }

  /** Returns whether the given string is an image MIME type. */
  @UnstableApi
  public static boolean isImage(@Nullable String mimeType) {
    return BASE_TYPE_IMAGE.equals(getTopLevelType(mimeType))
        || APPLICATION_EXTERNALLY_LOADED_IMAGE.equals(mimeType);
  }

  /**
   * Returns true if it is known that all samples in a stream of the given MIME type and codec are
   * guaranteed to be sync samples (i.e., {@link C#BUFFER_FLAG_KEY_FRAME} is guaranteed to be set on
   * every sample) and the inherent duration of each sample is negligible (i.e., we never expect to
   * require a sample because playback partially falls into its duration).
   *
   * @param mimeType The MIME type of the stream.
   * @param codec The RFC 6381 codec string of the stream, or {@code null} if unknown.
   * @return Whether it is known that all samples in the stream are guaranteed to be sync samples.
   */
  @UnstableApi
  public static boolean allSamplesAreSyncSamples(
      @Nullable String mimeType, @Nullable String codec) {
    if (mimeType == null) {
      return false;
    }
    // TODO: Add additional audio MIME types. Also consider evaluating based on Format rather than
    // just MIME type, since in some cases the property is true for a subset of the profiles
    // belonging to a single MIME type. If we do this, we should move the method to a different
    // class. See [Internal ref: http://go/exo-audio-format-random-access].
    switch (mimeType) {
      case AUDIO_MPEG:
      case AUDIO_MPEG_L1:
      case AUDIO_MPEG_L2:
      case AUDIO_RAW:
      case AUDIO_ALAW:
      case AUDIO_MLAW:
      case AUDIO_FLAC:
      case AUDIO_AC3:
      case AUDIO_E_AC3:
      case AUDIO_E_AC3_JOC:
        return true;
      case AUDIO_AAC:
        if (codec == null) {
          return false;
        }
        @Nullable Mp4aObjectType objectType = getObjectTypeFromMp4aRFC6381CodecString(codec);
        if (objectType == null) {
          return false;
        }
        @C.Encoding int encoding = objectType.getEncoding();
        // xHE-AAC is an exception in which it's not true that all samples will be sync samples.
        // Also return false for ENCODING_INVALID, which indicates we weren't able to parse the
        // encoding from the codec string.
        return encoding != C.ENCODING_INVALID && encoding != C.ENCODING_AAC_XHE;
      default:
        return false;
    }
  }

  /**
   * Returns the first video MIME type derived from an RFC 6381 codecs string.
   *
   * @param codecs An RFC 6381 codecs string.
   * @return The first derived video MIME type, or {@code null}.
   */
  @UnstableApi
  @Nullable
  public static String getVideoMediaMimeType(@Nullable String codecs) {
    if (codecs == null) {
      return null;
    }
    String[] codecList = Util.splitCodecs(codecs);
    for (String codec : codecList) {
      @Nullable String mimeType = getMediaMimeType(codec);
      if (mimeType != null && isVideo(mimeType)) {
        return mimeType;
      }
    }
    return null;
  }

  /**
   * Returns whether the given {@code codecs} string contains a codec which corresponds to the given
   * {@code mimeType}.
   *
   * @param codecs An RFC 6381 codecs string.
   * @param mimeType A MIME type to look for.
   * @return Whether the given {@code codecs} string contains a codec which corresponds to the given
   *     {@code mimeType}.
   */
  @UnstableApi
  public static boolean containsCodecsCorrespondingToMimeType(
      @Nullable String codecs, String mimeType) {
    return getCodecsCorrespondingToMimeType(codecs, mimeType) != null;
  }

  /**
   * Returns a subsequence of {@code codecs} containing the codec strings that correspond to the
   * given {@code mimeType}. Returns null if {@code mimeType} is null, {@code codecs} is null, or
   * {@code codecs} does not contain a codec that corresponds to {@code mimeType}.
   *
   * @param codecs An RFC 6381 codecs string.
   * @param mimeType A MIME type to look for.
   * @return A subsequence of {@code codecs} containing the codec strings that correspond to the
   *     given {@code mimeType}. Returns null if {@code mimeType} is null, {@code codecs} is null,
   *     or {@code codecs} does not contain a codec that corresponds to {@code mimeType}.
   */
  @UnstableApi
  @Nullable
  public static String getCodecsCorrespondingToMimeType(
      @Nullable String codecs, @Nullable String mimeType) {
    if (codecs == null || mimeType == null) {
      return null;
    }
    String[] codecList = Util.splitCodecs(codecs);
    StringBuilder builder = new StringBuilder();
    for (String codec : codecList) {
      if (mimeType.equals(getMediaMimeType(codec))) {
        if (builder.length() > 0) {
          builder.append(",");
        }
        builder.append(codec);
      }
    }
    return builder.length() > 0 ? builder.toString() : null;
  }

  /**
   * Returns the first audio MIME type derived from an RFC 6381 codecs string.
   *
   * @param codecs An RFC 6381 codecs string.
   * @return The first derived audio MIME type, or {@code null}.
   */
  @UnstableApi
  @Nullable
  public static String getAudioMediaMimeType(@Nullable String codecs) {
    if (codecs == null) {
      return null;
    }
    String[] codecList = Util.splitCodecs(codecs);
    for (String codec : codecList) {
      @Nullable String mimeType = getMediaMimeType(codec);
      if (mimeType != null && isAudio(mimeType)) {
        return mimeType;
      }
    }
    return null;
  }

  /**
   * Returns the first text MIME type derived from an RFC 6381 codecs string.
   *
   * @param codecs An RFC 6381 codecs string.
   * @return The first derived text MIME type, or {@code null}.
   */
  @UnstableApi
  @Nullable
  public static String getTextMediaMimeType(@Nullable String codecs) {
    if (codecs == null) {
      return null;
    }
    String[] codecList = Util.splitCodecs(codecs);
    for (String codec : codecList) {
      @Nullable String mimeType = getMediaMimeType(codec);
      if (mimeType != null && isText(mimeType)) {
        return mimeType;
      }
    }
    return null;
  }

  /**
   * Returns the MIME type corresponding to an RFC 6381 codec string, or {@code null} if it could
   * not be determined.
   *
   * @param codec An RFC 6381 codec string.
   * @return The corresponding MIME type, or {@code null} if it could not be determined.
   */
  @UnstableApi
  @Nullable
  public static String getMediaMimeType(@Nullable String codec) {
    if (codec == null) {
      return null;
    }
    codec = Ascii.toLowerCase(codec.trim());
    if (codec.startsWith("avc1") || codec.startsWith("avc3")) {
      return MimeTypes.VIDEO_H264;
    } else if (codec.startsWith("hev1") || codec.startsWith("hvc1")) {
      return MimeTypes.VIDEO_H265;
    } else if (codec.startsWith("dvav")
        || codec.startsWith("dva1")
        || codec.startsWith("dvhe")
        || codec.startsWith("dvh1")) {
      return MimeTypes.VIDEO_DOLBY_VISION;
    } else if (codec.startsWith("av01")) {
      return MimeTypes.VIDEO_AV1;
    } else if (codec.startsWith("vp9") || codec.startsWith("vp09")) {
      return MimeTypes.VIDEO_VP9;
    } else if (codec.startsWith("vp8") || codec.startsWith("vp08")) {
      return MimeTypes.VIDEO_VP8;
    } else if (codec.startsWith("mp4a")) {
      @Nullable String mimeType = null;
      if (codec.startsWith("mp4a.")) {
        @Nullable Mp4aObjectType objectType = getObjectTypeFromMp4aRFC6381CodecString(codec);
        if (objectType != null) {
          mimeType = getMimeTypeFromMp4ObjectType(objectType.objectTypeIndication);
        }
      }
      return mimeType == null ? MimeTypes.AUDIO_AAC : mimeType;
    } else if (codec.startsWith("mha1")) {
      return MimeTypes.AUDIO_MPEGH_MHA1;
    } else if (codec.startsWith("mhm1")) {
      return MimeTypes.AUDIO_MPEGH_MHM1;
    } else if (codec.startsWith("ac-3") || codec.startsWith("dac3")) {
      return MimeTypes.AUDIO_AC3;
    } else if (codec.startsWith("ec-3") || codec.startsWith("dec3")) {
      return MimeTypes.AUDIO_E_AC3;
    } else if (codec.startsWith(CODEC_E_AC3_JOC)) {
      return MimeTypes.AUDIO_E_AC3_JOC;
    } else if (codec.startsWith("ac-4") || codec.startsWith("dac4")) {
      return MimeTypes.AUDIO_AC4;
    } else if (codec.startsWith("dtsc")) {
      return MimeTypes.AUDIO_DTS;
    } else if (codec.startsWith("dtse")) {
      return MimeTypes.AUDIO_DTS_EXPRESS;
    } else if (codec.startsWith("dtsh") || codec.startsWith("dtsl")) {
      return MimeTypes.AUDIO_DTS_HD;
    } else if (codec.startsWith("dtsx")) {
      return MimeTypes.AUDIO_DTS_X;
    } else if (codec.startsWith("opus")) {
      return MimeTypes.AUDIO_OPUS;
    } else if (codec.startsWith("vorbis")) {
      return MimeTypes.AUDIO_VORBIS;
    } else if (codec.startsWith("ape")) {
      return MimeTypes.AUDIO_APE;
    } else if (codec.startsWith("flac")) {
      return MimeTypes.AUDIO_FLAC;
    } else if (codec.startsWith("stpp")) {
      return MimeTypes.APPLICATION_TTML;
    } else if (codec.startsWith("wvtt")) {
      return MimeTypes.TEXT_VTT;
    } else if (codec.contains("cea708")) {
      return MimeTypes.APPLICATION_CEA708;
    } else if (codec.contains("eia608") || codec.contains("cea608")) {
      return MimeTypes.APPLICATION_CEA608;
    } else {
      return getCustomMimeTypeForCodec(codec);
    }
  }

  /**
   * Returns the MIME type corresponding to an MP4 object type identifier, as defined in RFC 6381
   * and https://mp4ra.org/#/object_types.
   *
   * @param objectType An MP4 object type identifier.
   * @return The corresponding MIME type, or {@code null} if it could not be determined.
   */
  @UnstableApi
  @Nullable
  public static String getMimeTypeFromMp4ObjectType(int objectType) {
    switch (objectType) {
      case 0x20:
        return MimeTypes.VIDEO_MP4V;
      case 0x21:
        return MimeTypes.VIDEO_H264;
      case 0x23:
        return MimeTypes.VIDEO_H265;
      case 0x60:
      case 0x61:
      case 0x62:
      case 0x63:
      case 0x64:
      case 0x65:
        return MimeTypes.VIDEO_MPEG2;
      case 0x6A:
        return MimeTypes.VIDEO_MPEG;
      case 0x69:
      case 0x6B:
        return MimeTypes.AUDIO_MPEG;
      case 0xA3:
        return MimeTypes.VIDEO_VC1;
      case 0xB1:
        return MimeTypes.VIDEO_VP9;
      case 0x40:
      case 0x66:
      case 0x67:
      case 0x68:
        return MimeTypes.AUDIO_AAC;
      case 0xA5:
        return MimeTypes.AUDIO_AC3;
      case 0xA6:
        return MimeTypes.AUDIO_E_AC3;
      case 0xA9:
      case 0xAC:
        return MimeTypes.AUDIO_DTS;
      case 0xAA:
      case 0xAB:
        return MimeTypes.AUDIO_DTS_HD;
      case 0xAD:
        return MimeTypes.AUDIO_OPUS;
      case 0xAE:
        return MimeTypes.AUDIO_AC4;
      case 0xDD:
        return MimeTypes.AUDIO_VORBIS;
      default:
        return null;
    }
  }

  /**
   * Returns the {@link C.TrackType track type} constant corresponding to a specified MIME type,
   * which may be {@link C#TRACK_TYPE_UNKNOWN} if it could not be determined.
   *
   * @param mimeType A MIME type.
   * @return The corresponding {@link C.TrackType track type}, which may be {@link
   *     C#TRACK_TYPE_UNKNOWN} if it could not be determined.
   */
  @UnstableApi
  public static @C.TrackType int getTrackType(@Nullable String mimeType) {
    if (TextUtils.isEmpty(mimeType)) {
      return C.TRACK_TYPE_UNKNOWN;
    } else if (isAudio(mimeType)) {
      return C.TRACK_TYPE_AUDIO;
    } else if (isVideo(mimeType)) {
      return C.TRACK_TYPE_VIDEO;
    } else if (isText(mimeType)) {
      return C.TRACK_TYPE_TEXT;
    } else if (isImage(mimeType)) {
      return C.TRACK_TYPE_IMAGE;
    } else if (APPLICATION_ID3.equals(mimeType)
        || APPLICATION_EMSG.equals(mimeType)
        || APPLICATION_SCTE35.equals(mimeType)) {
      return C.TRACK_TYPE_METADATA;
    } else if (APPLICATION_CAMERA_MOTION.equals(mimeType)) {
      return C.TRACK_TYPE_CAMERA_MOTION;
    } else {
      return getTrackTypeForCustomMimeType(mimeType);
    }
  }

  /**
   * Returns the {@link C.Encoding} constant corresponding to the specified audio MIME type and RFC
   * 6381 codec string, or {@link C#ENCODING_INVALID} if the corresponding {@link C.Encoding} cannot
   * be determined.
   *
   * @param mimeType A MIME type.
   * @param codec An RFC 6381 codec string, or {@code null} if unknown or not applicable.
   * @return The corresponding {@link C.Encoding}, or {@link C#ENCODING_INVALID}.
   */
  @UnstableApi
  public static @C.Encoding int getEncoding(String mimeType, @Nullable String codec) {
    switch (mimeType) {
      case MimeTypes.AUDIO_MPEG:
        return C.ENCODING_MP3;
      case MimeTypes.AUDIO_AAC:
        if (codec == null) {
          return C.ENCODING_INVALID;
        }
        @Nullable Mp4aObjectType objectType = getObjectTypeFromMp4aRFC6381CodecString(codec);
        if (objectType == null) {
          return C.ENCODING_INVALID;
        }
        return objectType.getEncoding();
      case MimeTypes.AUDIO_AC3:
        return C.ENCODING_AC3;
      case MimeTypes.AUDIO_E_AC3:
        return C.ENCODING_E_AC3;
      case MimeTypes.AUDIO_E_AC3_JOC:
        return C.ENCODING_E_AC3_JOC;
      case MimeTypes.AUDIO_AC4:
        return C.ENCODING_AC4;
      case MimeTypes.AUDIO_DTS:
        return C.ENCODING_DTS;
      case MimeTypes.AUDIO_DTS_HD:
        return C.ENCODING_DTS_HD;
      case MimeTypes.AUDIO_DTS_EXPRESS:
        return C.ENCODING_DTS_HD;
      case MimeTypes.AUDIO_DTS_X:
        return C.ENCODING_DTS_UHD_P2;
      case MimeTypes.AUDIO_TRUEHD:
        return C.ENCODING_DOLBY_TRUEHD;
      case MimeTypes.AUDIO_OPUS:
        return C.ENCODING_OPUS;
      default:
        return C.ENCODING_INVALID;
    }
  }

  /**
   * Equivalent to {@code getTrackType(getMediaMimeType(codec))}.
   *
   * @param codec An RFC 6381 codec string.
   * @return The corresponding {@link C.TrackType track type}, which may be {@link
   *     C#TRACK_TYPE_UNKNOWN} if it could not be determined.
   */
  @UnstableApi
  public static @C.TrackType int getTrackTypeOfCodec(String codec) {
    return getTrackType(getMediaMimeType(codec));
  }

  /**
   * Normalizes the MIME type provided so that equivalent MIME types are uniquely represented.
   *
   * @param mimeType A MIME type to normalize, or null.
   * @return The normalized MIME type, or the argument MIME type if its normalized form is unknown.
   */
  @UnstableApi
  public static @PolyNull String normalizeMimeType(@PolyNull String mimeType) {
    if (mimeType == null) {
      return null;
    }
    mimeType = Ascii.toLowerCase(mimeType);
    switch (mimeType) {
<<<<<<< HEAD
      case BASE_TYPE_AUDIO + "/x-ape":
        return AUDIO_APE;
=======
        // Normalize uncommon versions of some audio MIME types to their standard equivalent.
>>>>>>> 324e1bee
      case BASE_TYPE_AUDIO + "/x-flac":
        return AUDIO_FLAC;
      case BASE_TYPE_AUDIO + "/mp3":
        return AUDIO_MPEG;
      case BASE_TYPE_AUDIO + "/x-wav":
        return AUDIO_WAV;
        // Normalize MIME types that are often written with upper-case letters to their common form.
      case "application/x-mpegurl":
        return APPLICATION_M3U8;
      case "audio/mpeg-l1":
        return AUDIO_MPEG_L1;
      case "audio/mpeg-l2":
        return AUDIO_MPEG_L2;
      default:
        return mimeType;
    }
  }

  /** Returns whether the given {@code mimeType} is a Matroska MIME type, including WebM. */
  @UnstableApi
  public static boolean isMatroska(@Nullable String mimeType) {
    if (mimeType == null) {
      return false;
    }
    return mimeType.startsWith(MimeTypes.VIDEO_WEBM)
        || mimeType.startsWith(MimeTypes.AUDIO_WEBM)
        || mimeType.startsWith(MimeTypes.APPLICATION_WEBM)
        || mimeType.startsWith(MimeTypes.VIDEO_MATROSKA)
        || mimeType.startsWith(MimeTypes.AUDIO_MATROSKA)
        || mimeType.startsWith(MimeTypes.APPLICATION_MATROSKA);
  }

  /**
   * Returns the top-level type of {@code mimeType}, or null if {@code mimeType} is null or does not
   * contain a forward slash character ({@code '/'}).
   */
  @UnstableApi
  @Nullable
  private static String getTopLevelType(@Nullable String mimeType) {
    if (mimeType == null) {
      return null;
    }
    int indexOfSlash = mimeType.indexOf('/');
    if (indexOfSlash == -1) {
      return null;
    }
    return mimeType.substring(0, indexOfSlash);
  }

  @Nullable
  private static String getCustomMimeTypeForCodec(String codec) {
    int customMimeTypeCount = customMimeTypes.size();
    for (int i = 0; i < customMimeTypeCount; i++) {
      CustomMimeType customMimeType = customMimeTypes.get(i);
      if (codec.startsWith(customMimeType.codecPrefix)) {
        return customMimeType.mimeType;
      }
    }
    return null;
  }

  private static @C.TrackType int getTrackTypeForCustomMimeType(String mimeType) {
    int customMimeTypeCount = customMimeTypes.size();
    for (int i = 0; i < customMimeTypeCount; i++) {
      CustomMimeType customMimeType = customMimeTypes.get(i);
      if (mimeType.equals(customMimeType.mimeType)) {
        return customMimeType.trackType;
      }
    }
    return C.TRACK_TYPE_UNKNOWN;
  }

  private MimeTypes() {
    // Prevent instantiation.
  }

  /**
   * Returns the {@link Mp4aObjectType} of an RFC 6381 MP4 audio codec string.
   *
   * <p>Per https://mp4ra.org/#/object_types and https://tools.ietf.org/html/rfc6381#section-3.3, an
   * MP4 codec string has the form:
   *
   * <pre>
   *         ~~~~~~~~~~~~~~ Object Type Indication (OTI) byte in hex
   *    mp4a.[a-zA-Z0-9]{2}(.[0-9]{1,2})?
   *                         ~~~~~~~~~~ audio OTI, decimal. Only for certain OTI.
   * </pre>
   *
   * For example, mp4a.40.2 has an OTI of 0x40 and an audio OTI of 2.
   *
   * @param codec An RFC 6381 MP4 audio codec string.
   * @return The {@link Mp4aObjectType}, or {@code null} if the input was invalid.
   */
  @VisibleForTesting
  @Nullable
  /* package */ static Mp4aObjectType getObjectTypeFromMp4aRFC6381CodecString(String codec) {
    Matcher matcher = MP4A_RFC_6381_CODEC_PATTERN.matcher(codec);
    if (!matcher.matches()) {
      return null;
    }
    String objectTypeIndicationHex = Assertions.checkNotNull(matcher.group(1));
    @Nullable String audioObjectTypeIndicationDec = matcher.group(2);
    int objectTypeIndication;
    int audioObjectTypeIndication = 0;
    try {
      objectTypeIndication = Integer.parseInt(objectTypeIndicationHex, 16);
      if (audioObjectTypeIndicationDec != null) {
        audioObjectTypeIndication = Integer.parseInt(audioObjectTypeIndicationDec);
      }
    } catch (NumberFormatException e) {
      return null;
    }
    return new Mp4aObjectType(objectTypeIndication, audioObjectTypeIndication);
  }

  /** An MP4A Object Type Indication (OTI) and its optional audio OTI is defined by RFC 6381. */
  @VisibleForTesting
  /* package */ static final class Mp4aObjectType {
    /** The Object Type Indication of the MP4A codec. */
    public final int objectTypeIndication;

    /** The Audio Object Type Indication of the MP4A codec, or 0 if it is absent. */
    public final int audioObjectTypeIndication;

    public Mp4aObjectType(int objectTypeIndication, int audioObjectTypeIndication) {
      this.objectTypeIndication = objectTypeIndication;
      this.audioObjectTypeIndication = audioObjectTypeIndication;
    }

    /** Returns the encoding for {@link #audioObjectTypeIndication}. */
    public @C.Encoding int getEncoding() {
      // See AUDIO_OBJECT_TYPE_AAC_* constants in AacUtil.
      switch (audioObjectTypeIndication) {
        case 2:
          return C.ENCODING_AAC_LC;
        case 5:
          return C.ENCODING_AAC_HE_V1;
        case 29:
          return C.ENCODING_AAC_HE_V2;
        case 42:
          return C.ENCODING_AAC_XHE;
        case 23:
          return C.ENCODING_AAC_ELD;
        case 22:
          return C.ENCODING_AAC_ER_BSAC;
        default:
          return C.ENCODING_INVALID;
      }
    }
  }

  private static final class CustomMimeType {
    public final String mimeType;
    public final String codecPrefix;
    public final @C.TrackType int trackType;

    public CustomMimeType(String mimeType, String codecPrefix, @C.TrackType int trackType) {
      this.mimeType = mimeType;
      this.codecPrefix = codecPrefix;
      this.trackType = trackType;
    }
  }
}<|MERGE_RESOLUTION|>--- conflicted
+++ resolved
@@ -649,12 +649,9 @@
     }
     mimeType = Ascii.toLowerCase(mimeType);
     switch (mimeType) {
-<<<<<<< HEAD
+        // Normalize uncommon versions of some audio MIME types to their standard equivalent.
       case BASE_TYPE_AUDIO + "/x-ape":
         return AUDIO_APE;
-=======
-        // Normalize uncommon versions of some audio MIME types to their standard equivalent.
->>>>>>> 324e1bee
       case BASE_TYPE_AUDIO + "/x-flac":
         return AUDIO_FLAC;
       case BASE_TYPE_AUDIO + "/mp3":
