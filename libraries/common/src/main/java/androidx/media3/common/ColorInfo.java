--- conflicted
+++ resolved
@@ -369,9 +369,6 @@
         + ")";
   }
 
-<<<<<<< HEAD
-  public static String colorSpaceToString(@C.ColorSpace int colorSpace) {
-=======
   private static String lumaBitdepthToString(int val) {
     return val != Format.NO_VALUE ? val + "bit Luma" : "NA";
   }
@@ -380,8 +377,7 @@
     return val != Format.NO_VALUE ? val + "bit Chroma" : "NA";
   }
 
-  private static String colorSpaceToString(@C.ColorSpace int colorSpace) {
->>>>>>> 324e1bee
+  public static String colorSpaceToString(@C.ColorSpace int colorSpace) {
     // LINT.IfChange(color_space)
     switch (colorSpace) {
       case Format.NO_VALUE:
