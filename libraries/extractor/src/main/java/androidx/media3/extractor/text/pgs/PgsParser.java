/*
 * Copyright (C) 2018 The Android Open Source Project
 *
 * Licensed under the Apache License, Version 2.0 (the "License");
 * you may not use this file except in compliance with the License.
 * You may obtain a copy of the License at
 *
 *      http://www.apache.org/licenses/LICENSE-2.0
 *
 * Unless required by applicable law or agreed to in writing, software
 * distributed under the License is distributed on an "AS IS" BASIS,
 * WITHOUT WARRANTIES OR CONDITIONS OF ANY KIND, either express or implied.
 * See the License for the specific language governing permissions and
 * limitations under the License.
 */
package androidx.media3.extractor.text.pgs;

import static java.lang.Math.min;

import android.graphics.Bitmap;

import androidx.annotation.Nullable;
import androidx.media3.common.C;
import androidx.media3.common.Format;
import androidx.media3.common.Format.CueReplacementBehavior;
import androidx.media3.common.text.Cue;
<<<<<<< HEAD
import androidx.media3.common.util.Assertions;
=======
import androidx.media3.common.util.Consumer;
>>>>>>> 324e1bee
import androidx.media3.common.util.ParsableByteArray;
import androidx.media3.common.util.UnstableApi;
import androidx.media3.common.util.Util;
import androidx.media3.extractor.text.CuesWithTiming;
import androidx.media3.extractor.text.SubtitleParser;
<<<<<<< HEAD

import com.google.common.collect.ImmutableList;

=======
>>>>>>> 324e1bee
import java.util.ArrayList;
import java.util.Arrays;
import java.util.Collections;
import java.util.HashMap;
import java.util.List;
import java.util.Map;
import java.util.zip.Inflater;

/** A {@link SubtitleParser} for PGS subtitles. */
@UnstableApi
public final class PgsParser implements SubtitleParser {

  /**
   * The {@link CueReplacementBehavior} for consecutive {@link CuesWithTiming} emitted by this
   * implementation.
   */
  public static final @CueReplacementBehavior int CUE_REPLACEMENT_BEHAVIOR =
      Format.CUE_REPLACEMENT_BEHAVIOR_REPLACE;

  private static final int SECTION_TYPE_PALETTE = 0x14;
  private static final int SECTION_TYPE_BITMAP_PICTURE = 0x15;
  private static final int SECTION_TYPE_IDENTIFIER = 0x16;
  private static final int SECTION_TYPE_WINDOW_DEF = 0x17;
  private static final int SECTION_TYPE_END = 0x80;

  private static final int SEQUENCE_FIRST = 0x80;
  private static final int SEQUENCE_LAST = 0x40;

  private static final byte INFLATE_HEADER = 0x78;

  private final ParsableByteArray buffer;
  private final ParsableByteArray inflatedBuffer;
  private final CueBuilder cueBuilder;
  @Nullable
  private Inflater inflater;

  public PgsParser() {
    buffer = new ParsableByteArray();
    inflatedBuffer = new ParsableByteArray();
    cueBuilder = new CueBuilder();
  }

  @Override
<<<<<<< HEAD
  public void reset() {
  }

  @Override
  public ImmutableList<CuesWithTiming> parse(byte[] data, int offset, int length) {
    if (data[offset] == 0x50 && data[offset + 1] == 0x47) {
      return processFileData(data, offset, length);
    }
=======
  public @CueReplacementBehavior int getCueReplacementBehavior() {
    return CUE_REPLACEMENT_BEHAVIOR;
  }

  @Override
  public void parse(
      byte[] data,
      int offset,
      int length,
      OutputOptions outputOptions,
      Consumer<CuesWithTiming> output) {
>>>>>>> 324e1bee
    buffer.reset(data, /* limit= */ offset + length);
    buffer.setPosition(offset);
    maybeInflateData(buffer);
    cueBuilder.reset();
    ArrayList<Cue> cues = new ArrayList<>();
    while (buffer.bytesLeft() >= 3) {
      Cue cue = readNextSection(buffer, cueBuilder);
      if (cue != null) {
        cues.add(cue);
      }
    }
    output.accept(
        new CuesWithTiming(cues, /* startTimeUs= */ C.TIME_UNSET, /* durationUs= */ C.TIME_UNSET));
  }

  private void maybeInflateData(ParsableByteArray buffer) {
    if (buffer.bytesLeft() > 0 && buffer.peekUnsignedByte() == INFLATE_HEADER) {
      if (inflater == null) {
        inflater = new Inflater();
      }
      if (Util.inflate(buffer, inflatedBuffer, inflater)) {
        buffer.reset(inflatedBuffer.getData(), inflatedBuffer.limit());
      } // else assume data is not compressed.
    }
  }

  private ImmutableList<CuesWithTiming> processFileData(byte[] data, int offset, int length) {
    buffer.reset(data, /* limit= */ offset + length);
    buffer.setPosition(offset);
    ArrayList<CuesWithTiming> cuesWithTimings = new ArrayList<>();
    ArrayList<CuesWithTiming> displaySetCuesWithTimings = new ArrayList<>();
    while (buffer.bytesLeft() >= 3) {
      cueBuilder.reset();
      displaySetCuesWithTimings.clear();
      // read whole one display set. the identify section (Presentation Composition Segment)
      // should always exist and return as index 0 item wrapped in CuesWithTiming
      while (readNextSectionWithTiming(displaySetCuesWithTimings, buffer, cueBuilder)) {
      }
      if (displaySetCuesWithTimings.size() > 0) {
        // cues contain pictures
        List<Cue> cues = new ArrayList<>(displaySetCuesWithTimings.size());
        for (CuesWithTiming cuesWithTiming : displaySetCuesWithTimings) {
          if (cuesWithTiming.cues.size() > 0) {
            cues.add(cuesWithTiming.cues.get(0));
          }
        }
        // no picture cues means ending of previous picture cue
        if (cues.size() == 0) {
          if (cuesWithTimings.size() > 0) {
            CuesWithTiming last = cuesWithTimings.get(cuesWithTimings.size() - 1);
            long durationUs = displaySetCuesWithTimings.get(0).startTimeUs - last.startTimeUs;
            if (durationUs > 0) {
              cuesWithTimings.remove(cuesWithTimings.size() - 1);
              cuesWithTimings.add(
                  new CuesWithTiming(last.cues, last.startTimeUs, durationUs));
            }
          }
        } else { // cues.size() > 0
          cuesWithTimings.add(
              new CuesWithTiming(cues, displaySetCuesWithTimings.get(0).startTimeUs, C.TIME_UNSET));
        }
      }
    }
    return ImmutableList.copyOf(cuesWithTimings);
  }

  @Nullable
  private static Cue readNextSection(ParsableByteArray buffer, CueBuilder cueBuilder) {
    int limit = buffer.limit();
    int sectionType = buffer.readUnsignedByte();
    int sectionLength = buffer.readUnsignedShort();

    int nextSectionPosition = buffer.getPosition() + sectionLength;
    if (nextSectionPosition > limit) {
      buffer.setPosition(limit);
      return null;
    }
    Cue cue = readSection(buffer, cueBuilder, sectionType, sectionLength);
    buffer.setPosition(nextSectionPosition);
    return cue;
  }

  private static Cue readSection(
      ParsableByteArray buffer, CueBuilder cueBuilder, int sectionType, int sectionLength) {
    Cue cue = null;
    switch (sectionType) {
      case SECTION_TYPE_PALETTE:
        cueBuilder.parsePaletteSection(buffer, sectionLength);
        break;
      case SECTION_TYPE_BITMAP_PICTURE:
        if (cueBuilder.parseBitmapSection(buffer, sectionLength)) {
          cue = cueBuilder.build();
        }
        break;
      case SECTION_TYPE_IDENTIFIER:
        cueBuilder.parseIdentifierSection(buffer, sectionLength);
        break;
      case SECTION_TYPE_WINDOW_DEF:
        cueBuilder.parseWindowDefinition(buffer, sectionLength);
        break;
      case SECTION_TYPE_END:
        cueBuilder.reset();
        break;
      default:
        break;
    }
    return cue;
  }

  private static boolean readNextSectionWithTiming(
      List<CuesWithTiming> cuesWithTimings, ParsableByteArray buffer, CueBuilder cueBuilder) {
    Assertions.checkState(buffer.readUnsignedShort() == 0x5047);
    long ptsUs = buffer.readUnsignedInt() * 1000L / 90;
    buffer.readUnsignedInt(); // Decoding Timestamp
    int limit = buffer.limit();
    int sectionType = buffer.readUnsignedByte();
    int sectionLength = buffer.readUnsignedShort();

    int nextSectionPosition = buffer.getPosition() + sectionLength;
    if (nextSectionPosition > limit) {
      buffer.setPosition(limit);
      return false;
    }

    Cue cue = readSection(buffer, cueBuilder, sectionType, sectionLength);
    buffer.setPosition(nextSectionPosition);

    if (cue != null || cuesWithTimings.size() == 0) { // first one is identifier, use this pts
      cuesWithTimings.add(new CuesWithTiming(cue == null ? Collections.EMPTY_LIST
          : Collections.singletonList(cue), ptsUs, C.TIME_UNSET));
    }

    return cueBuilder.planeWidth != 0;
  }

  private static final class CueBuilder {

    private final ParsableByteArray bitmapData;
    private final int[] colors;
    private Map<Integer, Window> windows;
    private Map<Integer, PgsObject> objects;

    private boolean colorsSet;
    private int planeWidth;
    private int planeHeight;
    private int bitmapWidth;
    private int bitmapHeight;
    private int bitmapId;

    public CueBuilder() {
      bitmapData = new ParsableByteArray();
      colors = new int[256];
    }

    private void parsePaletteSection(ParsableByteArray buffer, int sectionLength) {
      if ((sectionLength % 5) != 2) {
        // Section must be two bytes then a whole number of (index, Y, Cr, Cb, alpha) entries.
        return;
      }
      buffer.skipBytes(2);

      Arrays.fill(colors, 0);
      int entryCount = sectionLength / 5;
      for (int i = 0; i < entryCount; i++) {
        int index = buffer.readUnsignedByte();
        int y = buffer.readUnsignedByte();
        int cr = buffer.readUnsignedByte();
        int cb = buffer.readUnsignedByte();
        int a = buffer.readUnsignedByte();
        int r = (int) (y + (1.40200 * (cr - 128)));
        int g = (int) (y - (0.34414 * (cb - 128)) - (0.71414 * (cr - 128)));
        int b = (int) (y + (1.77200 * (cb - 128)));
        colors[index] =
            (a << 24)
                | (Util.constrainValue(r, 0, 255) << 16)
                | (Util.constrainValue(g, 0, 255) << 8)
                | Util.constrainValue(b, 0, 255);
      }
      colorsSet = true;
    }

    // Returns true if bitmapData is completed
    private boolean parseBitmapSection(ParsableByteArray buffer, int sectionLength) {
      if (sectionLength < 4) {
        return false;
      }
      bitmapId = buffer.readUnsignedShort();
      buffer.skipBytes(1); // version (1 byte).
      int sequenceFlag = buffer.readUnsignedByte();
      boolean isBaseSection = (SEQUENCE_FIRST & sequenceFlag) != 0;
      sectionLength -= 4;

      if (isBaseSection) {
        if (sectionLength < 7) {
          return false;
        }
        int totalLength = buffer.readUnsignedInt24();
        if (totalLength < 4) {
          return false;
        }
        bitmapWidth = buffer.readUnsignedShort();
        bitmapHeight = buffer.readUnsignedShort();
        bitmapData.reset(totalLength - 4);
        sectionLength -= 7;
      }

      int position = bitmapData.getPosition();
      int limit = bitmapData.limit();
      if (position < limit && sectionLength > 0) {
        int bytesToRead = min(sectionLength, limit - position);
        buffer.readBytes(bitmapData.getData(), position, bytesToRead);
        bitmapData.setPosition(position + bytesToRead);
      }
      return (SEQUENCE_LAST & sequenceFlag) != 0;
    }

    private void parseIdentifierSection(ParsableByteArray buffer, int sectionLength) {
      if (sectionLength < 11) {
        return;
      }
      planeWidth = buffer.readUnsignedShort();
      planeHeight = buffer.readUnsignedShort();
      buffer.skipBytes(6);
      int objectLength = buffer.readUnsignedByte();
      if (objectLength == 0) {
        return;
      }
      objects = new HashMap(objectLength);
      for (int i = 0; i < objectLength; i++) {
        PgsObject object = new PgsObject();
        object.id = buffer.readUnsignedShort();
        object.windowId = buffer.readUnsignedByte();
        boolean cropped = buffer.readUnsignedByte() == 0x40;
        object.positionX = buffer.readUnsignedShort();
        object.positionY = buffer.readUnsignedShort();
        if (cropped) {
          buffer.skipBytes(8); // cropping position x, y, width, height
        }
        objects.put(object.id, object);
      }
    }

    private void parseWindowDefinition(ParsableByteArray buffer, int sectionLength) {
      if (sectionLength < 10) {
        return;
      }
      int windowLength = buffer.readUnsignedByte();
      windows = new HashMap(windowLength);
      for (int i = 0; i < windowLength; i++) {
        Window window = new Window();
        window.id = buffer.readUnsignedByte();
        window.positionX = buffer.readUnsignedShort();
        window.positionY = buffer.readUnsignedShort();
        window.width = buffer.readUnsignedShort();
        window.height = buffer.readUnsignedShort();
        windows.put(window.id, window);
      }
    }

    @Nullable
    public Cue build() {
      if (planeWidth == 0
          || planeHeight == 0
          || bitmapWidth == 0
          || bitmapHeight == 0
          || bitmapData.limit() == 0
          || bitmapData.getPosition() != bitmapData.limit()
          || !colorsSet) {
        return null;
      }

      PgsParser.RleBitmapContext bitmapContext = new PgsParser.RleBitmapContext(
          bitmapWidth, bitmapHeight, colors);
      bitmapData.setPosition(0);
      bitmapContext.buffer = new ParsableByteArray(bitmapData.bytesLeft());
      bitmapData.readBytes(bitmapContext.buffer.getData(), 0, bitmapData.bytesLeft());

      PgsObject object = objects.get(bitmapId);
      // Build the cue.
      return object == null ? null : new Cue.Builder()
          .setBitmapDrawContext(bitmapContext)
          .setPosition((float) object.positionX / planeWidth)
          .setPositionAnchor(Cue.ANCHOR_TYPE_START)
          .setLine((float) object.positionY / planeHeight, Cue.LINE_TYPE_FRACTION)
          .setLineAnchor(Cue.ANCHOR_TYPE_START)
          .setSize((float) bitmapWidth / planeWidth)
          .setBitmapHeight((float) bitmapHeight / planeHeight)
          .build();
    }

    public void reset() {
      planeWidth = 0;
      planeHeight = 0;
      bitmapWidth = 0;
      bitmapHeight = 0;
      bitmapId = -1;
      bitmapData.reset(0);
      colorsSet = false;
      objects = null;
      windows = null;
    }

    private static final class Window {
      int id;
      int positionX;
      int positionY;
      int width;
      int height;
    }

    private static final class PgsObject {
      int id;
      int windowId;
      int positionX;
      int positionY;
    }
  }

  public static final class RleBitmapContext implements Cue.IBitmapDrawContext {

    ParsableByteArray buffer;
    final int bitmapWidth, bitmapHeight;
    final int[] colors;

    public RleBitmapContext(int bitmapWidth, int bitmapHeight, int[] colors) {
      this.bitmapWidth = bitmapWidth;
      this.bitmapHeight = bitmapHeight;
      this.colors = Arrays.copyOf(colors, colors.length);
    }

    public Bitmap draw(ParsableByteArray bitmapData) {
      // Build the bitmapData.
      bitmapData.setPosition(0);
      int[] argbBitmapData = new int[bitmapWidth * bitmapHeight];
      int argbBitmapDataIndex = 0;
      while (argbBitmapDataIndex < argbBitmapData.length) {
        int colorIndex = bitmapData.readUnsignedByte();
        if (colorIndex != 0) {
          argbBitmapData[argbBitmapDataIndex++] = colors[colorIndex];
        } else {
          int switchBits = bitmapData.readUnsignedByte();
          if (switchBits != 0) {
            int runLength =
                (switchBits & 0x40) == 0
                    ? (switchBits & 0x3F)
                    : (((switchBits & 0x3F) << 8) | bitmapData.readUnsignedByte());
            int color = (switchBits & 0x80) == 0 ? 0 : colors[bitmapData.readUnsignedByte()];
            Arrays.fill(
                argbBitmapData, argbBitmapDataIndex, argbBitmapDataIndex + runLength, color);
            argbBitmapDataIndex += runLength;
          }
        }
      }
      return Bitmap.createBitmap(
          argbBitmapData, bitmapWidth, bitmapHeight, Bitmap.Config.ARGB_8888);
    }

    @Override
    public Bitmap draw() {
      return draw(buffer);
    }
  }
}<|MERGE_RESOLUTION|>--- conflicted
+++ resolved
@@ -24,22 +24,16 @@
 import androidx.media3.common.Format;
 import androidx.media3.common.Format.CueReplacementBehavior;
 import androidx.media3.common.text.Cue;
-<<<<<<< HEAD
 import androidx.media3.common.util.Assertions;
-=======
 import androidx.media3.common.util.Consumer;
->>>>>>> 324e1bee
 import androidx.media3.common.util.ParsableByteArray;
 import androidx.media3.common.util.UnstableApi;
 import androidx.media3.common.util.Util;
 import androidx.media3.extractor.text.CuesWithTiming;
 import androidx.media3.extractor.text.SubtitleParser;
-<<<<<<< HEAD
 
 import com.google.common.collect.ImmutableList;
 
-=======
->>>>>>> 324e1bee
 import java.util.ArrayList;
 import java.util.Arrays;
 import java.util.Collections;
@@ -73,8 +67,7 @@
   private final ParsableByteArray buffer;
   private final ParsableByteArray inflatedBuffer;
   private final CueBuilder cueBuilder;
-  @Nullable
-  private Inflater inflater;
+  @Nullable private Inflater inflater;
 
   public PgsParser() {
     buffer = new ParsableByteArray();
@@ -83,18 +76,11 @@
   }
 
   @Override
-<<<<<<< HEAD
-  public void reset() {
-  }
-
-  @Override
-  public ImmutableList<CuesWithTiming> parse(byte[] data, int offset, int length) {
-    if (data[offset] == 0x50 && data[offset + 1] == 0x47) {
-      return processFileData(data, offset, length);
-    }
-=======
   public @CueReplacementBehavior int getCueReplacementBehavior() {
     return CUE_REPLACEMENT_BEHAVIOR;
+  }
+
+  public void reset() {
   }
 
   @Override
@@ -104,7 +90,13 @@
       int length,
       OutputOptions outputOptions,
       Consumer<CuesWithTiming> output) {
->>>>>>> 324e1bee
+    if (data[offset] == 0x50 && data[offset + 1] == 0x47) {
+      ImmutableList<CuesWithTiming> cues = processFileData(data, offset, length);
+      for (CuesWithTiming cue : cues) {
+        output.accept(cue);
+      }
+      return;
+    }
     buffer.reset(data, /* limit= */ offset + length);
     buffer.setPosition(offset);
     maybeInflateData(buffer);
