/*
 * Copyright (C) 2016 The Android Open Source Project
 *
 * Licensed under the Apache License, Version 2.0 (the "License");
 * you may not use this file except in compliance with the License.
 * You may obtain a copy of the License at
 *
 *      http://www.apache.org/licenses/LICENSE-2.0
 *
 * Unless required by applicable law or agreed to in writing, software
 * distributed under the License is distributed on an "AS IS" BASIS,
 * WITHOUT WARRANTIES OR CONDITIONS OF ANY KIND, either express or implied.
 * See the License for the specific language governing permissions and
 * limitations under the License.
 */
package com.google.android.exoplayer2.video;

import android.annotation.SuppressLint;
import android.annotation.TargetApi;
import android.content.Context;
import android.graphics.Point;
import android.media.MediaCodec;
import android.media.MediaCodecInfo.CodecCapabilities;
import android.media.MediaCrypto;
import android.media.MediaFormat;
import android.os.Handler;
import android.os.SystemClock;
import android.support.annotation.CallSuper;
import android.support.annotation.NonNull;
import android.support.annotation.Nullable;
import android.util.Log;
import android.view.Surface;
import com.google.android.exoplayer2.C;
import com.google.android.exoplayer2.ExoPlaybackException;
import com.google.android.exoplayer2.ExoPlayer;
import com.google.android.exoplayer2.Format;
import com.google.android.exoplayer2.PlayerMessage.Target;
import com.google.android.exoplayer2.decoder.DecoderInputBuffer;
import com.google.android.exoplayer2.drm.DrmInitData;
import com.google.android.exoplayer2.drm.DrmSessionManager;
import com.google.android.exoplayer2.drm.FrameworkMediaCrypto;
import com.google.android.exoplayer2.mediacodec.MediaCodecInfo;
import com.google.android.exoplayer2.mediacodec.MediaCodecRenderer;
import com.google.android.exoplayer2.mediacodec.MediaCodecSelector;
import com.google.android.exoplayer2.mediacodec.MediaCodecUtil;
import com.google.android.exoplayer2.mediacodec.MediaCodecUtil.DecoderQueryException;
import com.google.android.exoplayer2.mediacodec.MediaFormatUtil;
import com.google.android.exoplayer2.util.Assertions;
import com.google.android.exoplayer2.util.MimeTypes;
import com.google.android.exoplayer2.util.TraceUtil;
import com.google.android.exoplayer2.util.Util;
import com.google.android.exoplayer2.video.VideoRendererEventListener.EventDispatcher;
import java.nio.ByteBuffer;
import java.util.List;

/**
 * Decodes and renders video using {@link MediaCodec}.
 *
 * <p>This renderer accepts the following messages sent via {@link ExoPlayer#createMessage(Target)}
 * on the playback thread:
 *
 * <ul>
 *   <li>Message with type {@link C#MSG_SET_SURFACE} to set the output surface. The message payload
 *       should be the target {@link Surface}, or null.
 *   <li>Message with type {@link C#MSG_SET_SCALING_MODE} to set the video scaling mode. The message
 *       payload should be one of the integer scaling modes in {@link C.VideoScalingMode}. Note that
 *       the scaling mode only applies if the {@link Surface} targeted by this renderer is owned by
 *       a {@link android.view.SurfaceView}.
 * </ul>
 */
@TargetApi(16)
public class MediaCodecVideoRenderer extends MediaCodecRenderer {

  private static final String TAG = "MediaCodecVideoRenderer";
  private static final String KEY_CROP_LEFT = "crop-left";
  private static final String KEY_CROP_RIGHT = "crop-right";
  private static final String KEY_CROP_BOTTOM = "crop-bottom";
  private static final String KEY_CROP_TOP = "crop-top";

  // Long edge length in pixels for standard video formats, in decreasing in order.
  private static final int[] STANDARD_LONG_EDGE_VIDEO_PX = new int[] {
      1920, 1600, 1440, 1280, 960, 854, 640, 540, 480};

  // Generally there is zero or one pending output stream offset. We track more offsets to allow for
  // pending output streams that have fewer frames than the codec latency.
  private static final int MAX_PENDING_OUTPUT_STREAM_OFFSET_COUNT = 10;

  private final Context context;
  private final VideoFrameReleaseTimeHelper frameReleaseTimeHelper;
  private final EventDispatcher eventDispatcher;
  private final long allowedJoiningTimeMs;
  private final int maxDroppedFramesToNotify;
  private final boolean deviceNeedsAutoFrcWorkaround;
  private final long[] pendingOutputStreamOffsetsUs;
  private final long[] pendingOutputStreamSwitchTimesUs;

  private CodecMaxValues codecMaxValues;
  private boolean codecNeedsSetOutputSurfaceWorkaround;

  private Surface surface;
  private Surface dummySurface;
  @C.VideoScalingMode
  private int scalingMode;
  private boolean renderedFirstFrame;
  private long initialPositionUs;
  private long joiningDeadlineMs;
  private long droppedFrameAccumulationStartTimeMs;
  private int droppedFrames;
  private int consecutiveDroppedFrameCount;
  private int buffersInCodecCount;
  private long lastRenderTimeUs;

  private int pendingRotationDegrees;
  private float pendingPixelWidthHeightRatio;
  private int currentWidth;
  private int currentHeight;
  private int currentUnappliedRotationDegrees;
  private float currentPixelWidthHeightRatio;
  private int reportedWidth;
  private int reportedHeight;
  private int reportedUnappliedRotationDegrees;
  private float reportedPixelWidthHeightRatio;

  private boolean tunneling;
  private int tunnelingAudioSessionId;
  /* package */ OnFrameRenderedListenerV23 tunnelingOnFrameRenderedListener;

  private long lastInputTimeUs;
  private long outputStreamOffsetUs;
  private int pendingOutputStreamOffsetCount;

  /**
   * @param context A context.
   * @param mediaCodecSelector A decoder selector.
   */
  public MediaCodecVideoRenderer(Context context, MediaCodecSelector mediaCodecSelector) {
    this(context, mediaCodecSelector, 0);
  }

  /**
   * @param context A context.
   * @param mediaCodecSelector A decoder selector.
   * @param allowedJoiningTimeMs The maximum duration in milliseconds for which this video renderer
   *     can attempt to seamlessly join an ongoing playback.
   */
  public MediaCodecVideoRenderer(Context context, MediaCodecSelector mediaCodecSelector,
      long allowedJoiningTimeMs) {
    this(
        context,
        mediaCodecSelector,
        allowedJoiningTimeMs,
        /* eventHandler= */ null,
        /* eventListener= */ null,
        -1);
  }

  /**
   * @param context A context.
   * @param mediaCodecSelector A decoder selector.
   * @param allowedJoiningTimeMs The maximum duration in milliseconds for which this video renderer
   *     can attempt to seamlessly join an ongoing playback.
   * @param eventHandler A handler to use when delivering events to {@code eventListener}. May be
   *     null if delivery of events is not required.
   * @param eventListener A listener of events. May be null if delivery of events is not required.
   * @param maxDroppedFrameCountToNotify The maximum number of frames that can be dropped between
   *     invocations of {@link VideoRendererEventListener#onDroppedFrames(int, long)}.
   */
  public MediaCodecVideoRenderer(Context context, MediaCodecSelector mediaCodecSelector,
      long allowedJoiningTimeMs, @Nullable Handler eventHandler,
      @Nullable VideoRendererEventListener eventListener, int maxDroppedFrameCountToNotify) {
    this(
        context,
        mediaCodecSelector,
        allowedJoiningTimeMs,
        /* drmSessionManager= */ null,
        /* playClearSamplesWithoutKeys= */ false,
        eventHandler,
        eventListener,
        maxDroppedFrameCountToNotify);
  }

  /**
   * @param context A context.
   * @param mediaCodecSelector A decoder selector.
   * @param allowedJoiningTimeMs The maximum duration in milliseconds for which this video renderer
   *     can attempt to seamlessly join an ongoing playback.
   * @param drmSessionManager For use with encrypted content. May be null if support for encrypted
   *     content is not required.
   * @param playClearSamplesWithoutKeys Encrypted media may contain clear (un-encrypted) regions.
   *     For example a media file may start with a short clear region so as to allow playback to
   *     begin in parallel with key acquisition. This parameter specifies whether the renderer is
   *     permitted to play clear regions of encrypted media files before {@code drmSessionManager}
   *     has obtained the keys necessary to decrypt encrypted regions of the media.
   * @param eventHandler A handler to use when delivering events to {@code eventListener}. May be
   *     null if delivery of events is not required.
   * @param eventListener A listener of events. May be null if delivery of events is not required.
   * @param maxDroppedFramesToNotify The maximum number of frames that can be dropped between
   *     invocations of {@link VideoRendererEventListener#onDroppedFrames(int, long)}.
   */
  public MediaCodecVideoRenderer(Context context, MediaCodecSelector mediaCodecSelector,
      long allowedJoiningTimeMs,
      @Nullable DrmSessionManager<FrameworkMediaCrypto> drmSessionManager,
      boolean playClearSamplesWithoutKeys, @Nullable Handler eventHandler,
      @Nullable VideoRendererEventListener eventListener, int maxDroppedFramesToNotify) {
    super(C.TRACK_TYPE_VIDEO, mediaCodecSelector, drmSessionManager, playClearSamplesWithoutKeys);
    this.allowedJoiningTimeMs = allowedJoiningTimeMs;
    this.maxDroppedFramesToNotify = maxDroppedFramesToNotify;
    this.context = context.getApplicationContext();
    frameReleaseTimeHelper = new VideoFrameReleaseTimeHelper(this.context);
    eventDispatcher = new EventDispatcher(eventHandler, eventListener);
    deviceNeedsAutoFrcWorkaround = deviceNeedsAutoFrcWorkaround();
    pendingOutputStreamOffsetsUs = new long[MAX_PENDING_OUTPUT_STREAM_OFFSET_COUNT];
    pendingOutputStreamSwitchTimesUs = new long[MAX_PENDING_OUTPUT_STREAM_OFFSET_COUNT];
    outputStreamOffsetUs = C.TIME_UNSET;
    lastInputTimeUs = C.TIME_UNSET;
    joiningDeadlineMs = C.TIME_UNSET;
    currentWidth = Format.NO_VALUE;
    currentHeight = Format.NO_VALUE;
    currentPixelWidthHeightRatio = Format.NO_VALUE;
    pendingPixelWidthHeightRatio = Format.NO_VALUE;
    scalingMode = C.VIDEO_SCALING_MODE_DEFAULT;
    clearReportedVideoSize();
  }

  @Override
  protected int supportsFormat(MediaCodecSelector mediaCodecSelector,
      DrmSessionManager<FrameworkMediaCrypto> drmSessionManager, Format format)
      throws DecoderQueryException {
    String mimeType = format.sampleMimeType;
    if (!MimeTypes.isVideo(mimeType)) {
      return FORMAT_UNSUPPORTED_TYPE;
    }
    boolean requiresSecureDecryption = false;
    DrmInitData drmInitData = format.drmInitData;
    if (drmInitData != null) {
      for (int i = 0; i < drmInitData.schemeDataCount; i++) {
        requiresSecureDecryption |= drmInitData.get(i).requiresSecureDecryption;
      }
    }
    List<MediaCodecInfo> decoderInfos =
        mediaCodecSelector.getDecoderInfos(format, requiresSecureDecryption);
    if (decoderInfos.isEmpty()) {
      return requiresSecureDecryption
              && !mediaCodecSelector
                  .getDecoderInfos(format, /* requiresSecureDecoder= */ false)
                  .isEmpty()
          ? FORMAT_UNSUPPORTED_DRM
          : FORMAT_UNSUPPORTED_SUBTYPE;
    }
    if (!supportsFormatDrm(drmSessionManager, drmInitData)) {
      return FORMAT_UNSUPPORTED_DRM;
    }
    // Check capabilities for the first decoder in the list, which takes priority.
    MediaCodecInfo decoderInfo = decoderInfos.get(0);
    boolean decoderCapable = decoderInfo.isCodecSupported(format.codecs);
    if (decoderCapable && format.width > 0 && format.height > 0) {
      if (Util.SDK_INT >= 21) {
        decoderCapable = decoderInfo.isVideoSizeAndRateSupportedV21(format.width, format.height,
            format.frameRate);
      } else {
        decoderCapable = format.width * format.height <= MediaCodecUtil.maxH264DecodableFrameSize();
        if (!decoderCapable) {
          Log.d(TAG, "FalseCheck [legacyFrameSize, " + format.width + "x" + format.height + "] ["
              + Util.DEVICE_DEBUG_INFO + "]");
        }
      }
    }

    int adaptiveSupport = decoderInfo.adaptive ? ADAPTIVE_SEAMLESS : ADAPTIVE_NOT_SEAMLESS;
    int tunnelingSupport = decoderInfo.tunneling ? TUNNELING_SUPPORTED : TUNNELING_NOT_SUPPORTED;
    int formatSupport = decoderCapable ? FORMAT_HANDLED : FORMAT_EXCEEDS_CAPABILITIES;
    return adaptiveSupport | tunnelingSupport | formatSupport;
  }

  @Override
  protected void onEnabled(boolean joining) throws ExoPlaybackException {
    super.onEnabled(joining);
    tunnelingAudioSessionId = getConfiguration().tunnelingAudioSessionId;
    tunneling = tunnelingAudioSessionId != C.AUDIO_SESSION_ID_UNSET;
    eventDispatcher.enabled(decoderCounters);
    frameReleaseTimeHelper.enable();
  }

  @Override
  protected void onStreamChanged(Format[] formats, long offsetUs) throws ExoPlaybackException {
    if (outputStreamOffsetUs == C.TIME_UNSET) {
      outputStreamOffsetUs = offsetUs;
    } else {
      if (pendingOutputStreamOffsetCount == pendingOutputStreamOffsetsUs.length) {
        Log.w(TAG, "Too many stream changes, so dropping offset: "
            + pendingOutputStreamOffsetsUs[pendingOutputStreamOffsetCount - 1]);
      } else {
        pendingOutputStreamOffsetCount++;
      }
      pendingOutputStreamOffsetsUs[pendingOutputStreamOffsetCount - 1] = offsetUs;
      pendingOutputStreamSwitchTimesUs[pendingOutputStreamOffsetCount - 1] = lastInputTimeUs;
    }
    super.onStreamChanged(formats, offsetUs);
  }

  @Override
  protected void onPositionReset(long positionUs, boolean joining) throws ExoPlaybackException {
    super.onPositionReset(positionUs, joining);
    clearRenderedFirstFrame();
    initialPositionUs = C.TIME_UNSET;
    consecutiveDroppedFrameCount = 0;
    lastInputTimeUs = C.TIME_UNSET;
    if (pendingOutputStreamOffsetCount != 0) {
      outputStreamOffsetUs = pendingOutputStreamOffsetsUs[pendingOutputStreamOffsetCount - 1];
      pendingOutputStreamOffsetCount = 0;
    }
    if (joining) {
      setJoiningDeadlineMs();
    } else {
      joiningDeadlineMs = C.TIME_UNSET;
    }
  }

  @Override
  public boolean isReady() {
    if (super.isReady() && (renderedFirstFrame || (dummySurface != null && surface == dummySurface)
        || getCodec() == null || tunneling)) {
      // Ready. If we were joining then we've now joined, so clear the joining deadline.
      joiningDeadlineMs = C.TIME_UNSET;
      return true;
    } else if (joiningDeadlineMs == C.TIME_UNSET) {
      // Not joining.
      return false;
    } else if (SystemClock.elapsedRealtime() < joiningDeadlineMs) {
      // Joining and still within the joining deadline.
      return true;
    } else {
      // The joining deadline has been exceeded. Give up and clear the deadline.
      joiningDeadlineMs = C.TIME_UNSET;
      return false;
    }
  }

  @Override
  protected void onStarted() {
    super.onStarted();
    droppedFrames = 0;
    droppedFrameAccumulationStartTimeMs = SystemClock.elapsedRealtime();
    lastRenderTimeUs = SystemClock.elapsedRealtime() * 1000;
  }

  @Override
  protected void onStopped() {
    joiningDeadlineMs = C.TIME_UNSET;
    maybeNotifyDroppedFrames();
    super.onStopped();
  }

  @Override
  protected void onDisabled() {
    currentWidth = Format.NO_VALUE;
    currentHeight = Format.NO_VALUE;
    currentPixelWidthHeightRatio = Format.NO_VALUE;
    pendingPixelWidthHeightRatio = Format.NO_VALUE;
    outputStreamOffsetUs = C.TIME_UNSET;
    lastInputTimeUs = C.TIME_UNSET;
    pendingOutputStreamOffsetCount = 0;
    clearReportedVideoSize();
    clearRenderedFirstFrame();
    frameReleaseTimeHelper.disable();
    tunnelingOnFrameRenderedListener = null;
    tunneling = false;
    try {
      super.onDisabled();
    } finally {
      decoderCounters.ensureUpdated();
      eventDispatcher.disabled(decoderCounters);
    }
  }

  @Override
  public void handleMessage(int messageType, Object message) throws ExoPlaybackException {
    if (messageType == C.MSG_SET_SURFACE) {
      setSurface((Surface) message);
    } else if (messageType == C.MSG_SET_SCALING_MODE) {
      scalingMode = (Integer) message;
      MediaCodec codec = getCodec();
      if (codec != null) {
        codec.setVideoScalingMode(scalingMode);
      }
    } else {
      super.handleMessage(messageType, message);
    }
  }

  private void setSurface(Surface surface) throws ExoPlaybackException {
    if (surface == null) {
      // Use a dummy surface if possible.
      if (dummySurface != null) {
        surface = dummySurface;
      } else {
        MediaCodecInfo codecInfo = getCodecInfo();
        if (codecInfo != null && shouldUseDummySurface(codecInfo)) {
          dummySurface = DummySurface.newInstanceV17(context, codecInfo.secure);
          surface = dummySurface;
        }
      }
    }
    // We only need to update the codec if the surface has changed.
    if (this.surface != surface) {
      this.surface = surface;
      @State int state = getState();
      if (state == STATE_ENABLED || state == STATE_STARTED) {
        MediaCodec codec = getCodec();
        if (Util.SDK_INT >= 23 && codec != null && surface != null
            && !codecNeedsSetOutputSurfaceWorkaround) {
          setOutputSurfaceV23(codec, surface);
        } else {
          releaseCodec();
          maybeInitCodec();
        }
      }
      if (surface != null && surface != dummySurface) {
        // If we know the video size, report it again immediately.
        maybeRenotifyVideoSizeChanged();
        // We haven't rendered to the new surface yet.
        clearRenderedFirstFrame();
        if (state == STATE_STARTED) {
          setJoiningDeadlineMs();
        }
      } else {
        // The surface has been removed.
        clearReportedVideoSize();
        clearRenderedFirstFrame();
      }
    } else if (surface != null && surface != dummySurface) {
      // The surface is set and unchanged. If we know the video size and/or have already rendered to
      // the surface, report these again immediately.
      maybeRenotifyVideoSizeChanged();
      maybeRenotifyRenderedFirstFrame();
    }
  }

  @Override
  protected boolean shouldInitCodec(MediaCodecInfo codecInfo) {
    return surface != null || shouldUseDummySurface(codecInfo);
  }

  @Override
  protected void configureCodec(MediaCodecInfo codecInfo, MediaCodec codec, Format format,
      MediaCrypto crypto) throws DecoderQueryException {
    codecMaxValues = getCodecMaxValues(codecInfo, format, getStreamFormats());
    MediaFormat mediaFormat = getMediaFormat(format, codecMaxValues, deviceNeedsAutoFrcWorkaround,
        tunnelingAudioSessionId);
    if (surface == null) {
      Assertions.checkState(shouldUseDummySurface(codecInfo));
      if (dummySurface == null) {
        dummySurface = DummySurface.newInstanceV17(context, codecInfo.secure);
      }
      surface = dummySurface;
    }
    codec.configure(mediaFormat, surface, crypto, 0);
    if (Util.SDK_INT >= 23 && tunneling) {
      tunnelingOnFrameRenderedListener = new OnFrameRenderedListenerV23(codec);
    }
  }

  @Override
  protected @KeepCodecResult int canKeepCodec(
      MediaCodec codec, MediaCodecInfo codecInfo, Format oldFormat, Format newFormat) {
    if (areAdaptationCompatible(codecInfo.adaptive, oldFormat, newFormat)
        && newFormat.width <= codecMaxValues.width
        && newFormat.height <= codecMaxValues.height
        && getMaxInputSize(codecInfo, newFormat) <= codecMaxValues.inputSize) {
      return oldFormat.initializationDataEquals(newFormat)
          ? KEEP_CODEC_RESULT_YES_WITHOUT_RECONFIGURATION
          : KEEP_CODEC_RESULT_YES_WITH_RECONFIGURATION;
    }
    return KEEP_CODEC_RESULT_NO;
  }

  @CallSuper
  @Override
  protected void releaseCodec() {
    try {
      super.releaseCodec();
    } finally {
      buffersInCodecCount = 0;
      if (dummySurface != null) {
        if (surface == dummySurface) {
          surface = null;
        }
        dummySurface.release();
        dummySurface = null;
      }
    }
  }

  @CallSuper
  @Override
  protected void flushCodec() throws ExoPlaybackException {
    super.flushCodec();
    buffersInCodecCount = 0;
  }

  @Override
  protected void onCodecInitialized(String name, long initializedTimestampMs,
      long initializationDurationMs) {
    eventDispatcher.decoderInitialized(name, initializedTimestampMs, initializationDurationMs);
    codecNeedsSetOutputSurfaceWorkaround = codecNeedsSetOutputSurfaceWorkaround(name);
  }

  @Override
  protected void onInputFormatChanged(Format newFormat) throws ExoPlaybackException {
    super.onInputFormatChanged(newFormat);
    eventDispatcher.inputFormatChanged(newFormat);
    pendingPixelWidthHeightRatio = newFormat.pixelWidthHeightRatio;
    pendingRotationDegrees = newFormat.rotationDegrees;
  }

  /**
   * Called immediately before an input buffer is queued into the codec.
   *
   * @param buffer The buffer to be queued.
   */
  @CallSuper
  @Override
  protected void onQueueInputBuffer(DecoderInputBuffer buffer) {
    buffersInCodecCount++;
    lastInputTimeUs = Math.max(buffer.timeUs, lastInputTimeUs);
    if (Util.SDK_INT < 23 && tunneling) {
      maybeNotifyRenderedFirstFrame();
    }
  }

  @Override
  protected void onOutputFormatChanged(MediaCodec codec, MediaFormat outputFormat) {
    boolean hasCrop = outputFormat.containsKey(KEY_CROP_RIGHT)
        && outputFormat.containsKey(KEY_CROP_LEFT) && outputFormat.containsKey(KEY_CROP_BOTTOM)
        && outputFormat.containsKey(KEY_CROP_TOP);
    currentWidth = hasCrop
        ? outputFormat.getInteger(KEY_CROP_RIGHT) - outputFormat.getInteger(KEY_CROP_LEFT) + 1
        : outputFormat.getInteger(MediaFormat.KEY_WIDTH);
    currentHeight = hasCrop
        ? outputFormat.getInteger(KEY_CROP_BOTTOM) - outputFormat.getInteger(KEY_CROP_TOP) + 1
        : outputFormat.getInteger(MediaFormat.KEY_HEIGHT);
    currentPixelWidthHeightRatio = pendingPixelWidthHeightRatio;
    if (Util.SDK_INT >= 21) {
      // On API level 21 and above the decoder applies the rotation when rendering to the surface.
      // Hence currentUnappliedRotation should always be 0. For 90 and 270 degree rotations, we need
      // to flip the width, height and pixel aspect ratio to reflect the rotation that was applied.
      if (pendingRotationDegrees == 90 || pendingRotationDegrees == 270) {
        int rotatedHeight = currentWidth;
        currentWidth = currentHeight;
        currentHeight = rotatedHeight;
        currentPixelWidthHeightRatio = 1 / currentPixelWidthHeightRatio;
      }
    } else {
      // On API level 20 and below the decoder does not apply the rotation.
      currentUnappliedRotationDegrees = pendingRotationDegrees;
    }
    // Must be applied each time the output format changes.
    codec.setVideoScalingMode(scalingMode);
  }

  @Override
  protected boolean processOutputBuffer(long positionUs, long elapsedRealtimeUs, MediaCodec codec,
      ByteBuffer buffer, int bufferIndex, int bufferFlags, long bufferPresentationTimeUs,
      boolean shouldSkip) throws ExoPlaybackException {
    if (initialPositionUs == C.TIME_UNSET) {
      initialPositionUs = positionUs;
    }

    long presentationTimeUs = bufferPresentationTimeUs - outputStreamOffsetUs;

    if (shouldSkip) {
      skipOutputBuffer(codec, bufferIndex, presentationTimeUs);
      return true;
    }

    long earlyUs = bufferPresentationTimeUs - positionUs;
    if (surface == dummySurface) {
      // Skip frames in sync with playback, so we'll be at the right frame if the mode changes.
      if (isBufferLate(earlyUs)) {
        skipOutputBuffer(codec, bufferIndex, presentationTimeUs);
        return true;
      }
      return false;
    }

    long elapsedRealtimeNowUs = SystemClock.elapsedRealtime() * 1000;
    boolean isStarted = getState() == STATE_STARTED;
    if (!renderedFirstFrame
        || (isStarted
            && shouldForceRenderOutputBuffer(earlyUs, elapsedRealtimeNowUs - lastRenderTimeUs))) {
      if (Util.SDK_INT >= 21) {
        renderOutputBufferV21(codec, bufferIndex, presentationTimeUs, System.nanoTime());
      } else {
        renderOutputBuffer(codec, bufferIndex, presentationTimeUs);
      }
      return true;
    }

    if (!isStarted || positionUs == initialPositionUs) {
      return false;
    }

    // Fine-grained adjustment of earlyUs based on the elapsed time since the start of the current
    // iteration of the rendering loop.
    long elapsedSinceStartOfLoopUs = elapsedRealtimeNowUs - elapsedRealtimeUs;
    earlyUs -= elapsedSinceStartOfLoopUs;

    // Compute the buffer's desired release time in nanoseconds.
    long systemTimeNs = System.nanoTime();
    long unadjustedFrameReleaseTimeNs = systemTimeNs + (earlyUs * 1000);

    // Apply a timestamp adjustment, if there is one.
    long adjustedReleaseTimeNs = frameReleaseTimeHelper.adjustReleaseTime(
        bufferPresentationTimeUs, unadjustedFrameReleaseTimeNs);
    earlyUs = (adjustedReleaseTimeNs - systemTimeNs) / 1000;

    if (shouldDropBuffersToKeyframe(earlyUs, elapsedRealtimeUs)
        && maybeDropBuffersToKeyframe(codec, bufferIndex, presentationTimeUs, positionUs)) {
      return false;
    } else if (shouldDropOutputBuffer(earlyUs, elapsedRealtimeUs)) {
      dropOutputBuffer(codec, bufferIndex, presentationTimeUs);
      return true;
    }

    if (Util.SDK_INT >= 21) {
      // Let the underlying framework time the release.
      if (earlyUs < 50000) {
        renderOutputBufferV21(codec, bufferIndex, presentationTimeUs, adjustedReleaseTimeNs);
        return true;
      }
    } else {
      // We need to time the release ourselves.
      if (earlyUs < 30000) {
        if (earlyUs > 11000) {
          // We're a little too early to render the frame. Sleep until the frame can be rendered.
          // Note: The 11ms threshold was chosen fairly arbitrarily.
          try {
            // Subtracting 10000 rather than 11000 ensures the sleep time will be at least 1ms.
            Thread.sleep((earlyUs - 10000) / 1000);
          } catch (InterruptedException e) {
            Thread.currentThread().interrupt();
            return false;
          }
        }
        renderOutputBuffer(codec, bufferIndex, presentationTimeUs);
        return true;
      }
    }

    // We're either not playing, or it's not time to render the frame yet.
    return false;
  }

  /**
   * Called when an output buffer is successfully processed.
   *
   * @param presentationTimeUs The timestamp associated with the output buffer.
   */
  @CallSuper
  @Override
  protected void onProcessedOutputBuffer(long presentationTimeUs) {
    buffersInCodecCount--;
    while (pendingOutputStreamOffsetCount != 0
        && presentationTimeUs >= pendingOutputStreamSwitchTimesUs[0]) {
      outputStreamOffsetUs = pendingOutputStreamOffsetsUs[0];
      pendingOutputStreamOffsetCount--;
      System.arraycopy(
          pendingOutputStreamOffsetsUs,
          /* srcPos= */ 1,
          pendingOutputStreamOffsetsUs,
          /* destPos= */ 0,
          pendingOutputStreamOffsetCount);
      System.arraycopy(
          pendingOutputStreamSwitchTimesUs,
          /* srcPos= */ 1,
          pendingOutputStreamSwitchTimesUs,
          /* destPos= */ 0,
          pendingOutputStreamOffsetCount);
    }
  }

  /**
   * Returns whether the buffer being processed should be dropped.
   *
   * @param earlyUs The time until the buffer should be presented in microseconds. A negative value
   *     indicates that the buffer is late.
   * @param elapsedRealtimeUs {@link android.os.SystemClock#elapsedRealtime()} in microseconds,
   *     measured at the start of the current iteration of the rendering loop.
   */
  protected boolean shouldDropOutputBuffer(long earlyUs, long elapsedRealtimeUs) {
    return isBufferLate(earlyUs);
  }

  /**
   * Returns whether to drop all buffers from the buffer being processed to the keyframe at or after
   * the current playback position, if possible.
   *
   * @param earlyUs The time until the current buffer should be presented in microseconds. A
   *     negative value indicates that the buffer is late.
   * @param elapsedRealtimeUs {@link android.os.SystemClock#elapsedRealtime()} in microseconds,
   *     measured at the start of the current iteration of the rendering loop.
   */
  protected boolean shouldDropBuffersToKeyframe(long earlyUs, long elapsedRealtimeUs) {
    return isBufferVeryLate(earlyUs);
  }

  /**
   * Returns whether to force rendering an output buffer.
   *
   * @param earlyUs The time until the current buffer should be presented in microseconds. A
   *     negative value indicates that the buffer is late.
   * @param elapsedSinceLastRenderUs The elapsed time since the last output buffer was rendered, in
   *     microseconds.
   * @return Returns whether to force rendering an output buffer.
   */
  protected boolean shouldForceRenderOutputBuffer(long earlyUs, long elapsedSinceLastRenderUs) {
    return isBufferLate(earlyUs) && elapsedSinceLastRenderUs > 100000;
  }

  /**
   * Skips the output buffer with the specified index.
   *
   * @param codec The codec that owns the output buffer.
   * @param index The index of the output buffer to skip.
   * @param presentationTimeUs The presentation time of the output buffer, in microseconds.
   */
  protected void skipOutputBuffer(MediaCodec codec, int index, long presentationTimeUs) {
    TraceUtil.beginSection("skipVideoBuffer");
    codec.releaseOutputBuffer(index, false);
    TraceUtil.endSection();
    decoderCounters.skippedOutputBufferCount++;
  }

  /**
   * Drops the output buffer with the specified index.
   *
   * @param codec The codec that owns the output buffer.
   * @param index The index of the output buffer to drop.
   * @param presentationTimeUs The presentation time of the output buffer, in microseconds.
   */
  protected void dropOutputBuffer(MediaCodec codec, int index, long presentationTimeUs) {
    TraceUtil.beginSection("dropVideoBuffer");
    codec.releaseOutputBuffer(index, false);
    TraceUtil.endSection();
    updateDroppedBufferCounters(1);
  }

  /**
   * Drops frames from the current output buffer to the next keyframe at or before the playback
   * position. If no such keyframe exists, as the playback position is inside the same group of
   * pictures as the buffer being processed, returns {@code false}. Returns {@code true} otherwise.
   *
   * @param codec The codec that owns the output buffer.
   * @param index The index of the output buffer to drop.
   * @param presentationTimeUs The presentation time of the output buffer, in microseconds.
   * @param positionUs The current playback position, in microseconds.
   * @return Whether any buffers were dropped.
   * @throws ExoPlaybackException If an error occurs flushing the codec.
   */
  protected boolean maybeDropBuffersToKeyframe(MediaCodec codec, int index, long presentationTimeUs,
      long positionUs) throws ExoPlaybackException {
    int droppedSourceBufferCount = skipSource(positionUs);
    if (droppedSourceBufferCount == 0) {
      return false;
    }
    decoderCounters.droppedToKeyframeCount++;
    // We dropped some buffers to catch up, so update the decoder counters and flush the codec,
    // which releases all pending buffers buffers including the current output buffer.
    updateDroppedBufferCounters(buffersInCodecCount + droppedSourceBufferCount);
    flushCodec();
    return true;
  }

  /**
   * Updates decoder counters to reflect that {@code droppedBufferCount} additional buffers were
   * dropped.
   *
   * @param droppedBufferCount The number of additional dropped buffers.
   */
  protected void updateDroppedBufferCounters(int droppedBufferCount) {
    decoderCounters.droppedBufferCount += droppedBufferCount;
    droppedFrames += droppedBufferCount;
    consecutiveDroppedFrameCount += droppedBufferCount;
    decoderCounters.maxConsecutiveDroppedBufferCount = Math.max(consecutiveDroppedFrameCount,
        decoderCounters.maxConsecutiveDroppedBufferCount);
    if (droppedFrames >= maxDroppedFramesToNotify) {
      maybeNotifyDroppedFrames();
    }
  }

  /**
   * Renders the output buffer with the specified index. This method is only called if the platform
   * API version of the device is less than 21.
   *
   * @param codec The codec that owns the output buffer.
   * @param index The index of the output buffer to drop.
   * @param presentationTimeUs The presentation time of the output buffer, in microseconds.
   */
  protected void renderOutputBuffer(MediaCodec codec, int index, long presentationTimeUs) {
    maybeNotifyVideoSizeChanged();
    TraceUtil.beginSection("releaseOutputBuffer");
    codec.releaseOutputBuffer(index, true);
    TraceUtil.endSection();
    lastRenderTimeUs = SystemClock.elapsedRealtime() * 1000;
    decoderCounters.renderedOutputBufferCount++;
    consecutiveDroppedFrameCount = 0;
    maybeNotifyRenderedFirstFrame();
  }

  /**
   * Renders the output buffer with the specified index. This method is only called if the platform
   * API version of the device is 21 or later.
   *
   * @param codec The codec that owns the output buffer.
   * @param index The index of the output buffer to drop.
   * @param presentationTimeUs The presentation time of the output buffer, in microseconds.
   * @param releaseTimeNs The wallclock time at which the frame should be displayed, in nanoseconds.
   */
  @TargetApi(21)
  protected void renderOutputBufferV21(
      MediaCodec codec, int index, long presentationTimeUs, long releaseTimeNs) {
    maybeNotifyVideoSizeChanged();
    TraceUtil.beginSection("releaseOutputBuffer");
    codec.releaseOutputBuffer(index, releaseTimeNs);
    TraceUtil.endSection();
    lastRenderTimeUs = SystemClock.elapsedRealtime() * 1000;
    decoderCounters.renderedOutputBufferCount++;
    consecutiveDroppedFrameCount = 0;
    maybeNotifyRenderedFirstFrame();
  }

  private boolean shouldUseDummySurface(MediaCodecInfo codecInfo) {
    return Util.SDK_INT >= 23
        && !tunneling
        && !codecNeedsDummySurfaceWorkaround(codecInfo.name)
        && !codecNeedsSetOutputSurfaceWorkaround(codecInfo.name)
        && (!codecInfo.secure || DummySurface.isSecureSupported(context));
  }

  private void setJoiningDeadlineMs() {
    joiningDeadlineMs = allowedJoiningTimeMs > 0
        ? (SystemClock.elapsedRealtime() + allowedJoiningTimeMs) : C.TIME_UNSET;
  }

  private void clearRenderedFirstFrame() {
    renderedFirstFrame = false;
    // The first frame notification is triggered by renderOutputBuffer or renderOutputBufferV21 for
    // non-tunneled playback, onQueueInputBuffer for tunneled playback prior to API level 23, and
    // OnFrameRenderedListenerV23.onFrameRenderedListener for tunneled playback on API level 23 and
    // above.
    if (Util.SDK_INT >= 23 && tunneling) {
      MediaCodec codec = getCodec();
      // If codec is null then the listener will be instantiated in configureCodec.
      if (codec != null) {
        tunnelingOnFrameRenderedListener = new OnFrameRenderedListenerV23(codec);
      }
    }
  }

  /* package */ void maybeNotifyRenderedFirstFrame() {
    if (!renderedFirstFrame) {
      renderedFirstFrame = true;
      eventDispatcher.renderedFirstFrame(surface);
    }
  }

  private void maybeRenotifyRenderedFirstFrame() {
    if (renderedFirstFrame) {
      eventDispatcher.renderedFirstFrame(surface);
    }
  }

  private void clearReportedVideoSize() {
    reportedWidth = Format.NO_VALUE;
    reportedHeight = Format.NO_VALUE;
    reportedPixelWidthHeightRatio = Format.NO_VALUE;
    reportedUnappliedRotationDegrees = Format.NO_VALUE;
  }

  private void maybeNotifyVideoSizeChanged() {
    if ((currentWidth != Format.NO_VALUE || currentHeight != Format.NO_VALUE)
      && (reportedWidth != currentWidth || reportedHeight != currentHeight
        || reportedUnappliedRotationDegrees != currentUnappliedRotationDegrees
        || reportedPixelWidthHeightRatio != currentPixelWidthHeightRatio)) {
      eventDispatcher.videoSizeChanged(currentWidth, currentHeight, currentUnappliedRotationDegrees,
          currentPixelWidthHeightRatio);
      reportedWidth = currentWidth;
      reportedHeight = currentHeight;
      reportedUnappliedRotationDegrees = currentUnappliedRotationDegrees;
      reportedPixelWidthHeightRatio = currentPixelWidthHeightRatio;
    }
  }

  private void maybeRenotifyVideoSizeChanged() {
    if (reportedWidth != Format.NO_VALUE || reportedHeight != Format.NO_VALUE) {
      eventDispatcher.videoSizeChanged(reportedWidth, reportedHeight,
          reportedUnappliedRotationDegrees, reportedPixelWidthHeightRatio);
    }
  }

  private void maybeNotifyDroppedFrames() {
    if (droppedFrames > 0) {
      long now = SystemClock.elapsedRealtime();
      long elapsedMs = now - droppedFrameAccumulationStartTimeMs;
      eventDispatcher.droppedFrames(droppedFrames, elapsedMs);
      droppedFrames = 0;
      droppedFrameAccumulationStartTimeMs = now;
    }
  }

  private static boolean isBufferLate(long earlyUs) {
    // Class a buffer as late if it should have been presented more than 30 ms ago.
    return earlyUs < -30000;
  }

  private static boolean isBufferVeryLate(long earlyUs) {
    // Class a buffer as very late if it should have been presented more than 500 ms ago.
    return earlyUs < -500000;
  }

  @TargetApi(23)
  private static void setOutputSurfaceV23(MediaCodec codec, Surface surface) {
    codec.setOutputSurface(surface);
  }

  @TargetApi(21)
  private static void configureTunnelingV21(MediaFormat mediaFormat, int tunnelingAudioSessionId) {
    mediaFormat.setFeatureEnabled(CodecCapabilities.FEATURE_TunneledPlayback, true);
    mediaFormat.setInteger(MediaFormat.KEY_AUDIO_SESSION_ID, tunnelingAudioSessionId);
  }

  /**
   * Returns the framework {@link MediaFormat} that should be used to configure the decoder.
   *
   * @param format The format of media.
   * @param codecMaxValues Codec max values that should be used when configuring the decoder.
   * @param deviceNeedsAutoFrcWorkaround Whether the device is known to enable frame-rate conversion
   *     logic that negatively impacts ExoPlayer.
   * @param tunnelingAudioSessionId The audio session id to use for tunneling, or {@link
   *     C#AUDIO_SESSION_ID_UNSET} if tunneling should not be enabled.
   * @return The framework {@link MediaFormat} that should be used to configure the decoder.
   */
  @SuppressLint("InlinedApi")
  protected MediaFormat getMediaFormat(
      Format format,
      CodecMaxValues codecMaxValues,
      boolean deviceNeedsAutoFrcWorkaround,
      int tunnelingAudioSessionId) {
    MediaFormat mediaFormat = new MediaFormat();
    // Set format parameters that should always be set.
    mediaFormat.setString(MediaFormat.KEY_MIME, format.sampleMimeType);
    mediaFormat.setInteger(MediaFormat.KEY_WIDTH, format.width);
    mediaFormat.setInteger(MediaFormat.KEY_HEIGHT, format.height);
    MediaFormatUtil.setCsdBuffers(mediaFormat, format.initializationData);
    // Set format parameters that may be unset.
    MediaFormatUtil.maybeSetFloat(mediaFormat, MediaFormat.KEY_FRAME_RATE, format.frameRate);
    MediaFormatUtil.maybeSetInteger(mediaFormat, MediaFormat.KEY_ROTATION, format.rotationDegrees);
    MediaFormatUtil.maybeSetColorInfo(mediaFormat, format.colorInfo);
    // Set codec max values.
    mediaFormat.setInteger(MediaFormat.KEY_MAX_WIDTH, codecMaxValues.width);
    mediaFormat.setInteger(MediaFormat.KEY_MAX_HEIGHT, codecMaxValues.height);
    MediaFormatUtil.maybeSetInteger(
        mediaFormat, MediaFormat.KEY_MAX_INPUT_SIZE, codecMaxValues.inputSize);
    // Set codec configuration values.
    if (Util.SDK_INT >= 23) {
      mediaFormat.setInteger(MediaFormat.KEY_PRIORITY, 0 /* realtime priority */);
    }
    if (deviceNeedsAutoFrcWorkaround) {
      mediaFormat.setInteger("auto-frc", 0);
    }
    if (tunnelingAudioSessionId != C.AUDIO_SESSION_ID_UNSET) {
      configureTunnelingV21(mediaFormat, tunnelingAudioSessionId);
    }
    return mediaFormat;
  }

  /**
   * Returns {@link CodecMaxValues} suitable for configuring a codec for {@code format} in a way
   * that will allow possible adaptation to other compatible formats in {@code streamFormats}.
   *
   * @param codecInfo Information about the {@link MediaCodec} being configured.
   * @param format The format for which the codec is being configured.
   * @param streamFormats The possible stream formats.
   * @return Suitable {@link CodecMaxValues}.
   * @throws DecoderQueryException If an error occurs querying {@code codecInfo}.
   */
  protected CodecMaxValues getCodecMaxValues(
      MediaCodecInfo codecInfo, Format format, Format[] streamFormats)
      throws DecoderQueryException {
    int maxWidth = format.width;
    int maxHeight = format.height;
    int maxInputSize = getMaxInputSize(codecInfo, format);
    if (streamFormats.length == 1) {
      // The single entry in streamFormats must correspond to the format for which the codec is
      // being configured.
      return new CodecMaxValues(maxWidth, maxHeight, maxInputSize);
    }
    boolean haveUnknownDimensions = false;
    for (Format streamFormat : streamFormats) {
      if (areAdaptationCompatible(codecInfo.adaptive, format, streamFormat)) {
        haveUnknownDimensions |=
            (streamFormat.width == Format.NO_VALUE || streamFormat.height == Format.NO_VALUE);
        maxWidth = Math.max(maxWidth, streamFormat.width);
        maxHeight = Math.max(maxHeight, streamFormat.height);
        maxInputSize = Math.max(maxInputSize, getMaxInputSize(codecInfo, streamFormat));
      }
    }
    if (haveUnknownDimensions) {
      Log.w(TAG, "Resolutions unknown. Codec max resolution: " + maxWidth + "x" + maxHeight);
      Point codecMaxSize = getCodecMaxSize(codecInfo, format);
      if (codecMaxSize != null) {
        maxWidth = Math.max(maxWidth, codecMaxSize.x);
        maxHeight = Math.max(maxHeight, codecMaxSize.y);
        maxInputSize =
            Math.max(
                maxInputSize,
                getMaxInputSize(codecInfo, format.sampleMimeType, maxWidth, maxHeight));
        Log.w(TAG, "Codec max resolution adjusted to: " + maxWidth + "x" + maxHeight);
      }
    }
    return new CodecMaxValues(maxWidth, maxHeight, maxInputSize);
  }

  /**
   * Returns a maximum video size to use when configuring a codec for {@code format} in a way
   * that will allow possible adaptation to other compatible formats that are expected to have the
   * same aspect ratio, but whose sizes are unknown.
   *
   * @param codecInfo Information about the {@link MediaCodec} being configured.
   * @param format The format for which the codec is being configured.
   * @return The maximum video size to use, or null if the size of {@code format} should be used.
   * @throws DecoderQueryException If an error occurs querying {@code codecInfo}.
   */
  private static Point getCodecMaxSize(MediaCodecInfo codecInfo, Format format)
      throws DecoderQueryException {
    boolean isVerticalVideo = format.height > format.width;
    int formatLongEdgePx = isVerticalVideo ? format.height : format.width;
    int formatShortEdgePx = isVerticalVideo ? format.width : format.height;
    float aspectRatio = (float) formatShortEdgePx / formatLongEdgePx;
    for (int longEdgePx : STANDARD_LONG_EDGE_VIDEO_PX) {
      int shortEdgePx = (int) (longEdgePx * aspectRatio);
      if (longEdgePx <= formatLongEdgePx || shortEdgePx <= formatShortEdgePx) {
        // Don't return a size not larger than the format for which the codec is being configured.
        return null;
      } else if (Util.SDK_INT >= 21) {
        Point alignedSize = codecInfo.alignVideoSizeV21(isVerticalVideo ? shortEdgePx : longEdgePx,
            isVerticalVideo ? longEdgePx : shortEdgePx);
        float frameRate = format.frameRate;
        if (codecInfo.isVideoSizeAndRateSupportedV21(alignedSize.x, alignedSize.y, frameRate)) {
          return alignedSize;
        }
      } else {
        // Conservatively assume the codec requires 16px width and height alignment.
        longEdgePx = Util.ceilDivide(longEdgePx, 16) * 16;
        shortEdgePx = Util.ceilDivide(shortEdgePx, 16) * 16;
        if (longEdgePx * shortEdgePx <= MediaCodecUtil.maxH264DecodableFrameSize()) {
          return new Point(isVerticalVideo ? shortEdgePx : longEdgePx,
              isVerticalVideo ? longEdgePx : shortEdgePx);
        }
      }
    }
    return null;
  }

  /**
   * Returns a maximum input buffer size for a given codec and format.
   *
   * @param codecInfo Information about the {@link MediaCodec} being configured.
   * @param format The format.
   * @return A maximum input buffer size in bytes, or {@link Format#NO_VALUE} if a maximum could not
   *     be determined.
   */
  private static int getMaxInputSize(MediaCodecInfo codecInfo, Format format) {
    if (format.maxInputSize != Format.NO_VALUE) {
      // The format defines an explicit maximum input size. Add the total size of initialization
      // data buffers, as they may need to be queued in the same input buffer as the largest sample.
      int totalInitializationDataSize = 0;
      int initializationDataCount = format.initializationData.size();
      for (int i = 0; i < initializationDataCount; i++) {
        totalInitializationDataSize += format.initializationData.get(i).length;
      }
      return format.maxInputSize + totalInitializationDataSize;
    } else {
      // Calculated maximum input sizes are overestimates, so it's not necessary to add the size of
      // initialization data.
      return getMaxInputSize(codecInfo, format.sampleMimeType, format.width, format.height);
    }
  }

  /**
   * Returns a maximum input size for a given codec, mime type, width and height.
   *
   * @param codecInfo Information about the {@link MediaCodec} being configured.
   * @param sampleMimeType The format mime type.
   * @param width The width in pixels.
   * @param height The height in pixels.
   * @return A maximum input size in bytes, or {@link Format#NO_VALUE} if a maximum could not be
   *     determined.
   */
  private static int getMaxInputSize(
      MediaCodecInfo codecInfo, String sampleMimeType, int width, int height) {
    if (width == Format.NO_VALUE || height == Format.NO_VALUE) {
      // We can't infer a maximum input size without video dimensions.
      return Format.NO_VALUE;
    }

    // Attempt to infer a maximum input size from the format.
    int maxPixels;
    int minCompressionRatio;
    switch (sampleMimeType) {
      case MimeTypes.VIDEO_H263:
      case MimeTypes.VIDEO_MP4V:
        maxPixels = width * height;
        minCompressionRatio = 2;
        break;
      case MimeTypes.VIDEO_H264:
        if ("BRAVIA 4K 2015".equals(Util.MODEL) // Sony Bravia 4K
            || ("Amazon".equals(Util.MANUFACTURER)
                && ("KFSOWI".equals(Util.MODEL) // Kindle Soho
                    || ("AFTS".equals(Util.MODEL) && codecInfo.secure)))) { // Fire TV Gen 2
          // Use the default value for cases where platform limitations may prevent buffers of the
          // calculated maximum input size from being allocated.
          return Format.NO_VALUE;
        }
        // Round up width/height to an integer number of macroblocks.
        maxPixels = Util.ceilDivide(width, 16) * Util.ceilDivide(height, 16) * 16 * 16;
        minCompressionRatio = 2;
        break;
      case MimeTypes.VIDEO_VP8:
        // VPX does not specify a ratio so use the values from the platform's SoftVPX.cpp.
        maxPixels = width * height;
        minCompressionRatio = 2;
        break;
      case MimeTypes.VIDEO_H265:
      case MimeTypes.VIDEO_VP9:
        maxPixels = width * height;
        minCompressionRatio = 4;
        break;
      default:
        // Leave the default max input size.
        return Format.NO_VALUE;
    }
    // Estimate the maximum input size assuming three channel 4:2:0 subsampled input frames.
    return (maxPixels * 3) / (2 * minCompressionRatio);
  }

  /**
   * Returns whether a codec with suitable {@link CodecMaxValues} will support adaptation between
   * two {@link Format}s.
   *
   * @param codecIsAdaptive Whether the codec supports seamless resolution switches.
   * @param first The first format.
   * @param second The second format.
   * @return Whether the codec will support adaptation between the two {@link Format}s.
   */
  private static boolean areAdaptationCompatible(
      boolean codecIsAdaptive, Format first, Format second) {
    return first.sampleMimeType.equals(second.sampleMimeType)
        && first.rotationDegrees == second.rotationDegrees
        && (codecIsAdaptive || (first.width == second.width && first.height == second.height))
        && Util.areEqual(first.colorInfo, second.colorInfo);
  }

  /**
   * Returns whether the device is known to enable frame-rate conversion logic that negatively
   * impacts ExoPlayer.
   * <p>
   * If true is returned then we explicitly disable the feature.
   *
   * @return True if the device is known to enable frame-rate conversion logic that negatively
   *     impacts ExoPlayer. False otherwise.
   */
  private static boolean deviceNeedsAutoFrcWorkaround() {
    // nVidia Shield prior to M tries to adjust the playback rate to better map the frame-rate of
    // content to the refresh rate of the display. For example playback of 23.976fps content is
    // adjusted to play at 1.001x speed when the output display is 60Hz. Unfortunately the
    // implementation causes ExoPlayer's reported playback position to drift out of sync. Captions
    // also lose sync [Internal: b/26453592].
    return Util.SDK_INT <= 22 && "foster".equals(Util.DEVICE) && "NVIDIA".equals(Util.MANUFACTURER);
  }

  /**
   * Returns whether the codec is known to handle {@link DummySurface} incorrectly.
   *
   * <p>If true is returned then use of {@link DummySurface} is disabled.
   *
   * @param name The name of the codec.
   * @return True if the device is known to handle {@link DummySurface} incorrectly.
   */
<<<<<<< HEAD
  protected boolean codecNeedsDummySurfaceWorkaround(String name) {
    // Work around https://github.com/google/ExoPlayer/issues/4419.
    return ("Amazon".equals(Util.MANUFACTURER) && "AFTN".equals(Util.MODEL)) // FireTV 4K
        && "OMX.amlogic.avc.decoder.awesome".equals(name);
=======
  private static boolean codecNeedsDummySurfaceWorkaround(String name) {
    // Work around https://github.com/google/ExoPlayer/issues/4419,
    // https://github.com/google/ExoPlayer/issues/4460.
    return (("Amazon".equals(Util.MANUFACTURER) && "AFTN".equals(Util.MODEL)) // FireTV 4K
            && "OMX.amlogic.avc.decoder.awesome".equals(name))
        || (("asus".equals(Util.MANUFACTURER) && "ZB500KL".equals(Util.MODEL)) // Asus Zenfone Go
            && "OMX.qcom.video.decoder.avc".equals(name));
>>>>>>> db882226
  }

  /**
   * Returns whether the codec is known to implement {@link MediaCodec#setOutputSurface(Surface)}
   * incorrectly.
   *
   * <p>If true is returned then we fall back to releasing and re-instantiating the codec instead.
   *
   * <p>Note: This workaround should only be used if {@link MediaCodec#setOutputSurface(Surface)}
   * doesn't work when transitioning between two real surfaces. If an issue only occurs when
   * transitioning to or from {@link DummySurface}, then {@link
   * #codecNeedsDummySurfaceWorkaround(String)} should be used instead.
   *
   * @param name The name of the codec.
   * @return True if the device is known to implement {@link MediaCodec#setOutputSurface(Surface)}
   *     incorrectly.
   */
  protected boolean codecNeedsSetOutputSurfaceWorkaround(String name) {
    // Work around https://github.com/google/ExoPlayer/issues/3236,
    // https://github.com/google/ExoPlayer/issues/3355,
    // https://github.com/google/ExoPlayer/issues/3439,
    // https://github.com/google/ExoPlayer/issues/3724,
    // https://github.com/google/ExoPlayer/issues/3835,
    // https://github.com/google/ExoPlayer/issues/4006,
    // https://github.com/google/ExoPlayer/issues/4084,
    // https://github.com/google/ExoPlayer/issues/4104,
    // https://github.com/google/ExoPlayer/issues/4134,
    // https://github.com/google/ExoPlayer/issues/4315.
    return (("deb".equals(Util.DEVICE) // Nexus 7 (2013)
                || "flo".equals(Util.DEVICE) // Nexus 7 (2013)
                || "mido".equals(Util.DEVICE) // Redmi Note 4
                || "santoni".equals(Util.DEVICE)) // Redmi 4X
            && "OMX.qcom.video.decoder.avc".equals(name))
        || (("tcl_eu".equals(Util.DEVICE) // TCL Percee TV
                || "SVP-DTV15".equals(Util.DEVICE) // Sony Bravia 4K 2015
                || "BRAVIA_ATV2".equals(Util.DEVICE) // Sony Bravia 4K GB
                || Util.DEVICE.startsWith("panell_") // Motorola Moto C Plus
                || "F3311".equals(Util.DEVICE) // Sony Xperia E5
                || "M5c".equals(Util.DEVICE) // Meizu M5C
                || "QM16XE_U".equals(Util.DEVICE) // Philips QM163E
                || "A7010a48".equals(Util.DEVICE) // Lenovo K4 Note
                || "woods_f".equals(Util.MODEL) // Moto E (4)
                || "watson".equals(Util.DEVICE)) // Moto C
            && "OMX.MTK.VIDEO.DECODER.AVC".equals(name))
        || (("ALE-L21".equals(Util.MODEL) // Huawei P8 Lite
                || "CAM-L21".equals(Util.MODEL)) // Huawei Y6II
            && "OMX.k3.video.decoder.avc".equals(name))
        || (("HUAWEI VNS-L21".equals(Util.MODEL)) // Huawei P9 Lite
            && "OMX.IMG.MSVDX.Decoder.AVC".equals(name));
  }

  protected static final class CodecMaxValues {

    public final int width;
    public final int height;
    public final int inputSize;

    public CodecMaxValues(int width, int height, int inputSize) {
      this.width = width;
      this.height = height;
      this.inputSize = inputSize;
    }

  }

  @TargetApi(23)
  private final class OnFrameRenderedListenerV23 implements MediaCodec.OnFrameRenderedListener {

    private OnFrameRenderedListenerV23(MediaCodec codec) {
      codec.setOnFrameRenderedListener(this, new Handler());
    }

    @Override
    public void onFrameRendered(@NonNull MediaCodec codec, long presentationTimeUs, long nanoTime) {
      if (this != tunnelingOnFrameRenderedListener) {
        // Stale event.
        return;
      }
      maybeNotifyRenderedFirstFrame();
    }

  }

}<|MERGE_RESOLUTION|>--- conflicted
+++ resolved
@@ -1187,20 +1187,13 @@
    * @param name The name of the codec.
    * @return True if the device is known to handle {@link DummySurface} incorrectly.
    */
-<<<<<<< HEAD
   protected boolean codecNeedsDummySurfaceWorkaround(String name) {
-    // Work around https://github.com/google/ExoPlayer/issues/4419.
-    return ("Amazon".equals(Util.MANUFACTURER) && "AFTN".equals(Util.MODEL)) // FireTV 4K
-        && "OMX.amlogic.avc.decoder.awesome".equals(name);
-=======
-  private static boolean codecNeedsDummySurfaceWorkaround(String name) {
     // Work around https://github.com/google/ExoPlayer/issues/4419,
     // https://github.com/google/ExoPlayer/issues/4460.
     return (("Amazon".equals(Util.MANUFACTURER) && "AFTN".equals(Util.MODEL)) // FireTV 4K
             && "OMX.amlogic.avc.decoder.awesome".equals(name))
         || (("asus".equals(Util.MANUFACTURER) && "ZB500KL".equals(Util.MODEL)) // Asus Zenfone Go
             && "OMX.qcom.video.decoder.avc".equals(name));
->>>>>>> db882226
   }
 
   /**
